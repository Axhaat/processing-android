/* -*- mode: java; c-basic-offset: 2; indent-tabs-mode: nil -*- */

/*
 Part of the Processing project - http://processing.org

 Copyright (c) 2009-11 Ben Fry and Casey Reas

 This program is free software; you can redistribute it and/or modify
 it under the terms of the GNU General Public License version 2
 as published by the Free Software Foundation.

 This program is distributed in the hope that it will be useful,
 but WITHOUT ANY WARRANTY; without even the implied warranty of
 MERCHANTABILITY or FITNESS FOR A PARTICULAR PURPOSE.  See the
 GNU General Public License for more details.

 You should have received a copy of the GNU General Public License
 along with this program; if not, write to the Free Software Foundation,
 Inc., 59 Temple Place, Suite 330, Boston, MA  02111-1307  USA
 */

package processing.mode.android;

import org.apache.tools.ant.BuildException;
import org.apache.tools.ant.DefaultLogger;
import org.apache.tools.ant.Project;
import org.apache.tools.ant.ProjectHelper;

import processing.app.Base;
import processing.app.Library;
import processing.app.Preferences;
import processing.app.Sketch;
import processing.app.SketchException;
import processing.app.Util;
import processing.app.exec.ProcessHelper;
import processing.app.exec.ProcessResult;
import processing.core.PApplet;
import processing.mode.android.signing.JarSigner;
import processing.mode.java.JavaBuild;

import java.io.*;
import java.security.Permission;


class AndroidBuild extends JavaBuild {
  //  static final String basePackage = "changethispackage.beforesubmitting.tothemarket";
  static final String basePackage = "processing.test";
  static String sdkName = "2.3.3";
  static String sdkVersion = "10";  // Android 2.3.3 (Gingerbread)
  static String sdkTarget = "android-" + sdkVersion;

  private final AndroidSDK sdk;
  private final File coreZipFile;

  /** whether this is a "debug" or "release" build */
  private String target;
  private Manifest manifest;

  /** temporary folder safely inside a 8.3-friendly folder */
  private File tmpFolder;

  /** build.xml file for this project */
  private File buildFile;


  public AndroidBuild(final Sketch sketch, final AndroidMode mode) {
    super(sketch);

    sdk = mode.getSDK();
    coreZipFile = mode.getCoreZipLocation();
  }

  public static void setSdkTarget(AndroidSDK.SDKTarget target, Sketch sketch) {
    sdkName = target.name;
    sdkVersion = Integer.toString(target.version);
    sdkTarget = "android-" + sdkVersion;

    Manifest manifest = new Manifest(sketch);
    manifest.setSdkTarget(sdkVersion);

    Preferences.set("android.sdk.version", sdkVersion);
  }

  /**
   * Build into temporary folders (needed for the Windows 8.3 bugs in the Android SDK).
   * @param target "debug" or "release"
   * @throws SketchException
   * @throws IOException
   */
  public File build(String target) throws IOException, SketchException {
    this.target = target;
    File folder = createProject();
    if (folder != null) {
      if (!antBuild()) {
        return null;
      }
    }
    return folder;
  }


  /**
   * Tell the PDE to not complain about android.* packages and others that are
   * part of the OS library set as if they're missing.
   */
  protected boolean ignorableImport(String pkg) {
    if (pkg.startsWith("android.")) return true;
    if (pkg.startsWith("java.")) return true;
    if (pkg.startsWith("javax.")) return true;
    if (pkg.startsWith("org.apache.http.")) return true;
    if (pkg.startsWith("org.json.")) return true;
    if (pkg.startsWith("org.w3c.dom.")) return true;
    if (pkg.startsWith("org.xml.sax.")) return true;

    if (pkg.startsWith("processing.core.")) return true;
    if (pkg.startsWith("processing.data.")) return true;
    if (pkg.startsWith("processing.event.")) return true;
    if (pkg.startsWith("processing.opengl.")) return true;

    return false;
  }


  /**
   * Create an Android project folder, and run the preprocessor on the sketch.
   * Populates the 'src' folder with Java code, and 'libs' folder with the
   * libraries and code folder contents. Also copies data folder to 'assets'.
   */
  public File createProject() throws IOException, SketchException {
    tmpFolder = createTempBuildFolder(sketch);

    // Create the 'src' folder with the preprocessed code.
//    final File srcFolder = new File(tmpFolder, "src");
    srcFolder = new File(tmpFolder, "src");
    // this folder isn't actually used, but it's used by the java preproc to
    // figure out the classpath, so we have to set it to something
//    binFolder = new File(tmpFolder, "bin");
    // use the src folder, since 'bin' might be used by the ant build
    binFolder = srcFolder;
    if (processing.app.Base.DEBUG) {
      Base.openFolder(tmpFolder);
    }

    manifest = new Manifest(sketch);
    // grab code from current editing window (GUI only)
//    prepareExport(null);

    // build the preproc and get to work
    AndroidPreprocessor preproc = new AndroidPreprocessor(sketch, getPackageName());
//    if (!preproc.parseSketchSize()) {
//    String[] sizeInfo = PdePreprocessor.parseSketchSize(sketch.getMainProgram());
//    if (sizeInfo == null) {
//      throw new SketchException("Could not parse the size() command.");
//    }
    // On Android, this init will throw a SketchException if there's a problem with size()
    preproc.initSketchSize(sketch.getMainProgram());
    preproc.initSketchSmooth(sketch.getMainProgram());
    sketchClassName = preprocess(srcFolder, manifest.getPackageName(), preproc, false);
    if (sketchClassName != null) {
      File tempManifest = new File(tmpFolder, "AndroidManifest.xml");
      manifest.writeBuild(tempManifest, sketchClassName, target.equals("debug"));

      writeAntProps(new File(tmpFolder, "ant.properties"));
      buildFile = new File(tmpFolder, "build.xml");
      writeBuildXML(buildFile, sketch.getName());
      writeProjectProps(new File(tmpFolder, "project.properties"));
      writeLocalProps(new File(tmpFolder, "local.properties"));

      final File resFolder = new File(tmpFolder, "res");
      writeRes(resFolder, sketchClassName);
      writeMainActivity(srcFolder);


      // new location for SDK Tools 17: /opt/android/tools/proguard/proguard-android.txt
//      File proguardSrc = new File(sdk.getSdkFolder(), "tools/lib/proguard.cfg");
//      File proguardDst = new File(tmpFolder, "proguard.cfg");
//      Base.copyFile(proguardSrc, proguardDst);

      final File libsFolder = mkdirs(tmpFolder, "libs");
      final File assetsFolder = mkdirs(tmpFolder, "assets");

//      InputStream input = PApplet.createInput(getCoreZipLocation());
//      PApplet.saveStream(new File(libsFolder, "processing-core.jar"), input);
<<<<<<< HEAD
      Base.copyFile(coreZipFile, new File(libsFolder, "processing-core.jar"));
      
//      copySupportV4(libsFolder);
=======
      Util.copyFile(coreZipFile, new File(libsFolder, "processing-core.jar"));
>>>>>>> 9a987470

      // Copy any imported libraries (their libs and assets),
      // and anything in the code folder contents to the project.
      copyLibraries(libsFolder, assetsFolder);
      copyCodeFolder(libsFolder);

      // Copy the data folder (if one exists) to the project's 'assets' folder
      final File sketchDataFolder = sketch.getDataFolder();
      if (sketchDataFolder.exists()) {
        Util.copyDir(sketchDataFolder, assetsFolder);
      }

      // Do the same for the 'res' folder.
      // http://code.google.com/p/processing/issues/detail?id=767
      final File sketchResFolder = new File(sketch.getFolder(), "res");
      if (sketchResFolder.exists()) {
        Util.copyDir(sketchResFolder, resFolder);
      }
    }
    return tmpFolder;
  }


  /**
   * The Android dex util pukes on paths containing spaces, which will happen
   * most of the time on Windows, since Processing sketches wind up in
   * "My Documents". Therefore, build android in a temp file.
   * http://code.google.com/p/android/issues/detail?id=4567
   *
   * TODO: better would be to retrieve the 8.3 name for the sketch folder!
   *
   * @param sketch
   * @return A folder in which to build the android sketch
   * @throws IOException
   */
  private File createTempBuildFolder(final Sketch sketch) throws IOException {
    final File tmp = File.createTempFile("android", "sketch");
    if (!(tmp.delete() && tmp.mkdir())) {
      throw new IOException("Cannot create temp dir " + tmp + " to build android sketch");
    }
    return tmp;
  }


  protected File createExportFolder() throws IOException {
//    Sketch sketch = editor.getSketch();
    // Create the 'android' build folder, and move any existing version out.
    File androidFolder = new File(sketch.getFolder(), "android");
    if (androidFolder.exists()) {
//      Date mod = new Date(androidFolder.lastModified());
      String stamp = AndroidMode.getDateStamp(androidFolder.lastModified());
      File dest = new File(sketch.getFolder(), "android." + stamp);
      boolean result = androidFolder.renameTo(dest);
      if (!result) {
        ProcessHelper mv;
        ProcessResult pr;
        try {
          System.err.println("createProject renameTo() failed, resorting to mv/move instead.");
          mv = new ProcessHelper("mv", androidFolder.getAbsolutePath(), dest.getAbsolutePath());
          pr = mv.execute();

//        } catch (IOException e) {
//          editor.statusError(e);
//          return null;
//
        } catch (InterruptedException e) {
          e.printStackTrace();
          return null;
        }
        if (!pr.succeeded()) {
          System.err.println(pr.getStderr());
          Base.showWarning("Failed to rename",
                           "Could not rename the old “android” build folder.\n" +
                           "Please delete, close, or rename the folder\n" +
                           androidFolder.getAbsolutePath() + "\n" +
                           "and try again." , null);
          Base.openFolder(sketch.getFolder());
          return null;
        }
      }
    } else {
      boolean result = androidFolder.mkdirs();
      if (!result) {
        Base.showWarning("Folders, folders, folders",
                         "Could not create the necessary folders to build.\n" +
                         "Perhaps you have some file permissions to sort out?", null);
        return null;
      }
    }
    return androidFolder;
  }


  public File exportProject() throws IOException, SketchException {
//    File projectFolder = build("debug");
//    if (projectFolder == null) {
//      return null;
//    }
    // this will set debuggable to true in the .xml file
    target = "debug";
    File projectFolder = createProject();
    if (projectFolder != null) {
      File exportFolder = createExportFolder();
      Util.copyDir(projectFolder, exportFolder);
      return exportFolder;
    }
    return null;
  }

  public File exportPackage(String keyStorePassword) throws Exception {
    File projectFolder = build("release");
    if (projectFolder == null) return null;

    File signedPackage = signPackage(projectFolder, keyStorePassword);
    if (signedPackage == null) return null;

    File exportFolder = createExportFolder();
    Util.copyDir(projectFolder, exportFolder);
    return new File(exportFolder, "/bin/");
  }

  private File signPackage(File projectFolder, String keyStorePassword) throws Exception {
    File keyStore = AndroidKeyStore.getKeyStore();
    if (keyStore == null) return null;

    File unsignedPackage = new File(projectFolder, "bin/" + sketch.getName() + "-release-unsigned.apk");
    if (!unsignedPackage.exists()) return null;
    File signedPackage = new File(projectFolder, "bin/" + sketch.getName() + "-release-signed.apk");

    JarSigner.signJar(unsignedPackage, signedPackage, AndroidKeyStore.ALIAS_STRING, keyStorePassword, keyStore.getAbsolutePath(), keyStorePassword);

    //if (verifySignedPackage(unsignedPackage)) {
    /*File signedPackage = new File(projectFolder, "bin/" + sketch.getName() + "-release-signed.apk");
    if (signedPackage.exists()) {
      boolean deleteResult = signedPackage.delete();
      if (!deleteResult) {
        Base.showWarning("Error during package signing",
            "Unable to delete old signed package");
        return null;
      }
    }

    boolean renameResult = unsignedPackage.renameTo(signedPackage);
    if (!renameResult) {
      Base.showWarning("Error during package signing",
          "Unable to rename package file");
      return null;
    }*/

    File alignedPackage = zipalignPackage(signedPackage, projectFolder);
    return alignedPackage;
    /*} else {
      Base.showWarning("Error during package signing",
          "Verification of the signed package has failed");
      return null;
    }*/
  }

  /*private boolean verifySignedPackage(File signedPackage) throws Exception {
    String[] args = {
        "-verify", signedPackage.getCanonicalPath()
    };

    PrintStream defaultPrintStream = System.out;

    ByteArrayOutputStream baos = new ByteArrayOutputStream();
    PrintStream printStream = new PrintStream(baos);
    System.setOut(printStream);

    SystemExitControl.forbidSystemExitCall();
    try {
      JarSigner.main(args);
    } catch (SystemExitControl.ExitTrappedException ignored) { }
    SystemExitControl.enableSystemExitCall();

    System.setOut(defaultPrintStream);
    String result = baos.toString();

    baos.close();
    printStream.close();

    return result.contains("verified");
  } */

  private File zipalignPackage(File signedPackage, File projectFolder) throws IOException, InterruptedException {

    File buildToolsFolder = new File(sdk.getSdkFolder(), "build-tools").listFiles()[0];
    String zipalignPath = buildToolsFolder.getAbsolutePath() + "/zipalign";

    File alignedPackage = new File(projectFolder, "bin/" + sketch.getName() + "-release-signed-aligned.apk");

    String[] args = {
        zipalignPath, "-v", "-f", "4",
        signedPackage.getAbsolutePath(), alignedPackage.getAbsolutePath()
    };

    Process alignProcess = Runtime.getRuntime().exec(args);
    alignProcess.waitFor();

    if (alignedPackage.exists()) return alignedPackage;
    return null;
  }

  /*
  // SDK tools 17 have a problem where 'dex' won't pick up the libs folder
  // (which contains our friend processing-core.jar) unless your current
  // working directory is the same as the build file. So this is an unpleasant
  // workaround, at least until things are fixed or we hear of a better way.
  // This was fixed in SDK 19 (and Processing revision 0205) so we've now
  // disabled this portion of the code.
  protected boolean antBuild_dexworkaround() throws SketchException {
    try {
//      ProcessHelper helper = new ProcessHelper(tmpFolder, new String[] { "ant", target });
      // Windows doesn't include full paths, so make 'em happen.
      String cp = System.getProperty("java.class.path");
      String[] cpp = PApplet.split(cp, File.pathSeparatorChar);
      for (int i = 0; i < cpp.length; i++) {
        cpp[i] = new File(cpp[i]).getAbsolutePath();
      }
      cp = PApplet.join(cpp, File.pathSeparator);

      // Since Ant may or may not be installed, call it from the .jar file,
      // though hopefully 'java' is in the classpath.. Given what we do in
      // processing.mode.java.runner (and it that it works), should be ok.
      String[] cmd = new String[] {
        "java",
        "-cp", cp, //System.getProperty("java.class.path"),
        "org.apache.tools.ant.Main", target
//        "ant", target
      };
      ProcessHelper helper = new ProcessHelper(tmpFolder, cmd);
      ProcessResult pr = helper.execute();
      if (pr.getResult() != 0) {
//        System.err.println("mo builds, mo problems");
        System.err.println(pr.getStderr());
        System.out.println(pr.getStdout());
        // the actual javac errors and whatnot go to stdout
        antBuildProblems(pr.getStdout(), pr.getStderr());
        return false;
      }

    } catch (InterruptedException e) {
      return false;

    } catch (IOException e) {
      e.printStackTrace();
      return false;
    }
    return true;
  }
  */


  /*
  public class HopefullyTemporaryWorkaround extends org.apache.tools.ant.Main {

    protected void exit(int exitCode) {
      // I want to exit, but let's not System.exit()
      System.out.println("gonna exit");
      System.out.flush();
      System.err.flush();
    }
  }


  protected boolean antBuild() throws SketchException {
    String[] cmd = new String[] {
      "-main", "processing.mode.android.HopefullyTemporaryWorkaround",
      "-Duser.dir=" + tmpFolder.getAbsolutePath(),
      "-logfile", "/Users/fry/Desktop/ant-log.txt",
      "-verbose",
      "-help",
//      "debug"
    };
    HopefullyTemporaryWorkaround.main(cmd);
    return true;
//    ProcessResult listResult =
//      new ProcessHelper("ant", "debug", tmpFolder).execute();
//    if (listResult.succeeded()) {
//      boolean badness = false;
//      for (String line : listResult) {
//      }
//    }
  }
  */


  protected boolean antBuild() throws SketchException {
//    System.setProperty("user.dir", tmpFolder.getAbsolutePath());  // oh why not { because it doesn't help }
    final Project p = new Project();
//    p.setBaseDir(tmpFolder);  // doesn't seem to do anything

//    System.out.println(tmpFolder.getAbsolutePath());
//    p.setUserProperty("user.dir", tmpFolder.getAbsolutePath());
    String path = buildFile.getAbsolutePath().replace('\\', '/');
    p.setUserProperty("ant.file", path);

    // deals with a problem where javac error messages weren't coming through
    //p.setUserProperty("build.compiler", "extJavac");
    // p.setUserProperty("build.compiler.emacs", "true"); // does nothing

    // try to spew something useful to the console
    final DefaultLogger consoleLogger = new DefaultLogger();
    consoleLogger.setErrorPrintStream(System.err);
    consoleLogger.setOutputPrintStream(System.out);  // ? uncommented before
    // WARN, INFO, VERBOSE, DEBUG
    //    consoleLogger.setMessageOutputLevel(Project.MSG_ERR);
    consoleLogger.setMessageOutputLevel(Project.MSG_INFO);
//    consoleLogger.setMessageOutputLevel(Project.MSG_DEBUG);
    p.addBuildListener(consoleLogger);

    // This logger is used to pick up javac errors to be parsed into
    // SketchException objects. Note that most errors seem to show up on stdout
    // since that's where the [javac] prefixed lines are coming through.
    final DefaultLogger errorLogger = new DefaultLogger();
    final ByteArrayOutputStream errb = new ByteArrayOutputStream();
    final PrintStream errp = new PrintStream(errb);
    errorLogger.setErrorPrintStream(errp);
    final ByteArrayOutputStream outb = new ByteArrayOutputStream();
    final PrintStream outp = new PrintStream(outb);
    errorLogger.setOutputPrintStream(outp);
    errorLogger.setMessageOutputLevel(Project.MSG_INFO);
    //    errorLogger.setMessageOutputLevel(Project.MSG_DEBUG);
    p.addBuildListener(errorLogger);

    try {
//      editor.statusNotice("Building sketch for Android...");
      p.fireBuildStarted();
      p.init();
      final ProjectHelper helper = ProjectHelper.getProjectHelper();
      p.addReference("ant.projectHelper", helper);
      helper.parse(p, buildFile);
      // p.executeTarget(p.getDefaultTarget());
      p.executeTarget(target);
//      editor.statusNotice("Finished building sketch.");
      return true;

    } catch (final BuildException e) {
      // Send a "build finished" event to the build listeners for this project.
      p.fireBuildFinished(e);

      // PApplet.println(new String(errb.toByteArray()));
      // PApplet.println(new String(outb.toByteArray()));

      // String errorOutput = new String(errb.toByteArray());
      // String[] errorLines =
      // errorOutput.split(System.getProperty("line.separator"));
      // PApplet.println(errorLines);

      //final String outPile = new String(outb.toByteArray());
      //antBuildProblems(new String(outb.toByteArray())
      antBuildProblems(new String(outb.toByteArray()),
                       new String(errb.toByteArray()));
    }
    return false;
  }


  void antBuildProblems(String outPile, String errPile) throws SketchException {
    final String[] outLines =
      outPile.split(System.getProperty("line.separator"));
    final String[] errLines =
      errPile.split(System.getProperty("line.separator"));

    for (final String line : outLines) {
      final String javacPrefix = "[javac]";
      final int javacIndex = line.indexOf(javacPrefix);
      if (javacIndex != -1) {
//         System.out.println("checking: " + line);
//        final Sketch sketch = editor.getSketch();
        // String sketchPath = sketch.getFolder().getAbsolutePath();
        int offset = javacIndex + javacPrefix.length() + 1;
        String[] pieces =
          PApplet.match(line.substring(offset), "^(.+):([0-9]+):\\s+(.+)$");
        if (pieces != null) {
//          PApplet.println(pieces);
          String fileName = pieces[1];
          // remove the path from the front of the filename
          //fileName = fileName.substring(fileName.lastIndexOf('/') + 1);
          fileName = fileName.substring(fileName.lastIndexOf(File.separatorChar) + 1);
          final int lineNumber = PApplet.parseInt(pieces[2]) - 1;
//          PApplet.println("looking for " + fileName + " line " + lineNumber);
          SketchException rex = placeException(pieces[3], fileName, lineNumber);
          if (rex != null) {
//            System.out.println("found a rex");
//            rex.hideStackTrace();
//            editor.statusError(rex);
//            return false; // get outta here
            throw rex;
          }
        }
      }
    }

    // Couldn't parse the exception, so send something generic
    SketchException skex =
      new SketchException("Error from inside the Android tools, " +
                          "check the console.");

    // Try to parse anything else we might know about
    for (final String line : errLines) {
      if (line.contains("Unable to resolve target '" + sdkTarget + "'")) {
        System.err.println("Use the Android SDK Manager (under the Android");
        System.err.println("menu) to install the SDK platform and ");
        System.err.println("Google APIs for Android " + sdkName +
                           " (API " + sdkVersion + ")");
        skex = new SketchException("Please install the SDK platform and " +
                                   "Google APIs for API " + sdkVersion);
      }
    }
    // Stack trace is not relevant, just the message.
    skex.hideStackTrace();
    throw skex;
  }


  String getPathForAPK() {
    String suffix = target.equals("release") ? "release-unsigned" : "debug";
    String apkName = "bin/" + sketch.getName() + "-" + suffix + ".apk";
    final File apkFile = new File(tmpFolder, apkName);
    if (!apkFile.exists()) {
      return null;
    }
    return apkFile.getAbsolutePath();
  }


  private void writeAntProps(final File file) {
    final PrintWriter writer = PApplet.createWriter(file);
    writer.println("application-package=" + getPackageName());
    writer.flush();
    writer.close();
  }


  private void writeBuildXML(final File file, final String projectName) {
    final PrintWriter writer = PApplet.createWriter(file);
    writer.println("<?xml version=\"1.0\" encoding=\"UTF-8\"?>");

    writer.println("<project name=\"" + projectName + "\" default=\"help\">");

    writer.println("  <property file=\"local.properties\" />");
    writer.println("  <property file=\"ant.properties\" />");

    writer.println("  <property environment=\"env\" />");
    writer.println("  <condition property=\"sdk.dir\" value=\"${env.ANDROID_HOME}\">");
    writer.println("       <isset property=\"env.ANDROID_HOME\" />");
    writer.println("  </condition>");

    writer.println("  <property name=\"jdt.core\" value=\"" + Base.getToolsFolder() + "/../modes/java/mode/org.eclipse.jdt.core.jar\" />");
    writer.println("  <property name=\"jdtCompilerAdapter\" value=\"" + Base.getToolsFolder() + "/../modes/java/mode/jdtCompilerAdapter.jar\" />");
    writer.println("  <property name=\"build.compiler\" value=\"org.eclipse.jdt.core.JDTCompilerAdapter\" />");

    writer.println("  <mkdir dir=\"bin\" />");

    writer.println("  <echo message=\"${build.compiler}\" />");

// Override target from maint android build file
    writer.println("    <target name=\"-compile\" depends=\"-pre-build, -build-setup, -code-gen, -pre-compile\">");
    writer.println("        <do-only-if-manifest-hasCode elseText=\"hasCode = false. Skipping...\">");
    writer.println("            <path id=\"project.javac.classpath\">");
    writer.println("                <path refid=\"project.all.jars.path\" />");
    writer.println("                <path refid=\"tested.project.classpath\" />");
    writer.println("                <path path=\"${java.compiler.classpath}\" />");
    writer.println("            </path>");
    writer.println("            <javac encoding=\"${java.encoding}\"");
    writer.println("                    source=\"${java.source}\" target=\"${java.target}\"");
    writer.println("                    debug=\"true\" extdirs=\"\" includeantruntime=\"false\"");
    writer.println("                    destdir=\"${out.classes.absolute.dir}\"");
    writer.println("                    bootclasspathref=\"project.target.class.path\"");
    writer.println("                    verbose=\"${verbose}\"");
    writer.println("                    classpathref=\"project.javac.classpath\"");
    writer.println("                    fork=\"${need.javac.fork}\">");
    writer.println("                <src path=\"${source.absolute.dir}\" />");
    writer.println("                <src path=\"${gen.absolute.dir}\" />");
    writer.println("                <compilerarg line=\"${java.compilerargs}\" />");
    writer.println("                <compilerclasspath path=\"${jdtCompilerAdapter};${jdt.core}\" />");
    writer.println("            </javac>");

    writer.println("            <if condition=\"${build.is.instrumented}\">");
    writer.println("                <then>");
    writer.println("                    <echo level=\"info\">Instrumenting classes from ${out.absolute.dir}/classes...</echo>");


    writer.println("                    <getemmafilter");
    writer.println("                            appPackage=\"${project.app.package}\"");
    writer.println("                            libraryPackagesRefId=\"project.library.packages\"");
    writer.println("                            filterOut=\"emma.default.filter\"/>");


    writer.println("                    <property name=\"emma.coverage.absolute.file\" location=\"${out.absolute.dir}/coverage.em\" />");


    writer.println("                    <emma enabled=\"true\">");
    writer.println("                        <instr verbosity=\"${verbosity}\"");
    writer.println("                               mode=\"overwrite\"");
    writer.println("                               instrpath=\"${out.absolute.dir}/classes\"");
    writer.println("                               outdir=\"${out.absolute.dir}/classes\"");
    writer.println("                               metadatafile=\"${emma.coverage.absolute.file}\">");
    writer.println("                            <filter excludes=\"${emma.default.filter}\" />");
    writer.println("                            <filter value=\"${emma.filter}\" />");
    writer.println("                        </instr>");
    writer.println("                    </emma>");
    writer.println("                </then>");
    writer.println("            </if>");

    writer.println("            <if condition=\"${project.is.library}\">");
    writer.println("                <then>");
    writer.println("                    <echo level=\"info\">Creating library output jar file...</echo>");
    writer.println("                    <property name=\"out.library.jar.file\" location=\"${out.absolute.dir}/classes.jar\" />");
    writer.println("                    <if>");
    writer.println("                        <condition>");
    writer.println("                            <length string=\"${android.package.excludes}\" trim=\"true\" when=\"greater\" length=\"0\" />");
    writer.println("                        </condition>");
    writer.println("                        <then>");
    writer.println("                            <echo level=\"info\">Custom jar packaging exclusion: ${android.package.excludes}</echo>");
    writer.println("                        </then>");
    writer.println("                    </if>");

    writer.println("                    <propertybyreplace name=\"project.app.package.path\" input=\"${project.app.package}\" replace=\".\" with=\"/\" />");

    writer.println("                    <jar destfile=\"${out.library.jar.file}\">");
    writer.println("                        <fileset dir=\"${out.classes.absolute.dir}\"");
    writer.println("                                includes=\"**/*.class\"");
    writer.println("                                excludes=\"${project.app.package.path}/R.class ${project.app.package.path}/R$*.class ${project.app.package.path}/BuildConfig.class\"/>");
    writer.println("                        <fileset dir=\"${source.absolute.dir}\" excludes=\"**/*.java ${android.package.excludes}\" />");
    writer.println("                    </jar>");
    writer.println("                </then>");
    writer.println("            </if>");

    writer.println("        </do-only-if-manifest-hasCode>");
    writer.println("    </target>");





    writer.println("  <loadproperties srcFile=\"project.properties\" />");

    writer.println("  <fail message=\"sdk.dir is missing. Make sure to generate local.properties using 'android update project'\" unless=\"sdk.dir\" />");

    writer.println("  <import file=\"custom_rules.xml\" optional=\"true\" />");

    writer.println("  <!-- version-tag: 1 -->");  // should this be 'custom' instead of 1?
    writer.println("  <import file=\"${sdk.dir}/tools/ant/build.xml\" />");

    writer.println("</project>");
    writer.flush();
    writer.close();
  }

  private void writeProjectProps(final File file) {
    final PrintWriter writer = PApplet.createWriter(file);
    writer.println("target=" + sdkTarget);
    writer.println();
    // http://stackoverflow.com/questions/4821043/includeantruntime-was-not-set-for-android-ant-script
    writer.println("# Suppress the javac task warnings about \"includeAntRuntime\"");
    writer.println("build.sysclasspath=last");
    writer.flush();
    writer.close();
  }


  private void writeLocalProps(final File file) {
    final PrintWriter writer = PApplet.createWriter(file);
    final String sdkPath = sdk.getSdkFolder().getAbsolutePath();
    if (Base.isWindows()) {
      // Windows needs backslashes escaped, or it will also accept forward
      // slashes in the build file. We're using the forward slashes since this
      // path gets concatenated with a lot of others that use forwards anyway.
      writer.println("sdk.dir=" + sdkPath.replace('\\', '/'));
    } else {
      writer.println("sdk.dir=" + sdkPath);
    }
    writer.flush();
    writer.close();
  }

  static final String ICON_96 = "icon-96.png";
  static final String ICON_72 = "icon-72.png";
  static final String ICON_48 = "icon-48.png";
  static final String ICON_36 = "icon-36.png";

  private void writeRes(File resFolder,
                        String className) throws SketchException {
    File layoutFolder = mkdirs(resFolder, "layout");
    File mainActivityLayoutFile = new File(layoutFolder, "main.xml");
    writeResLayoutMainActivity(mainActivityLayoutFile);
    
//    File mainFragmentLayoutFile = new File(layoutFolder, "fragment_main.xml");
//    writeResLayoutMainFragment(mainFragmentLayoutFile);

    // write the icon files
    File sketchFolder = sketch.getFolder();
    File localIcon36 = new File(sketchFolder, ICON_36);
    File localIcon48 = new File(sketchFolder, ICON_48);
    File localIcon72 = new File(sketchFolder, ICON_72);
    File localIcon96 = new File(sketchFolder, ICON_96);

//    File drawableFolder = new File(resFolder, "drawable");
//    drawableFolder.mkdirs()
    File buildIcon48 = new File(resFolder, "drawable/icon.png");
    File buildIcon36 = new File(resFolder, "drawable-ldpi/icon.png");
    File buildIcon72 = new File(resFolder, "drawable-hdpi/icon.png");
    File buildIcon96 = new File(resFolder, "drawable-xhdpi/icon.png");

    if (!localIcon36.exists() &&
        !localIcon48.exists() &&
        !localIcon72.exists() &&
        !localIcon96.exists()) {
      try {
        // if no icons are in the sketch folder, then copy all the defaults
        if (buildIcon36.getParentFile().mkdirs()) {
          Util.copyFile(mode.getContentFile("icons/" + ICON_36), buildIcon36);
        } else {
          System.err.println("Could not create \"drawable-ldpi\" folder.");
        }
        if (buildIcon48.getParentFile().mkdirs()) {
          Util.copyFile(mode.getContentFile("icons/" + ICON_48), buildIcon48);
        } else {
          System.err.println("Could not create \"drawable\" folder.");
        }
        if (buildIcon72.getParentFile().mkdirs()) {
          Util.copyFile(mode.getContentFile("icons/" + ICON_72), buildIcon72);
        } else {
          System.err.println("Could not create \"drawable-hdpi\" folder.");
        }
        if (buildIcon96.getParentFile().mkdirs()) {
          Util.copyFile(mode.getContentFile("icons/" + ICON_96), buildIcon96);
        } else {
          System.err.println("Could not create \"drawable-xhdpi\" folder.");
        }
      } catch (IOException e) {
        e.printStackTrace();
        //throw new SketchException("Could not get Android icons");
      }
    } else {
      // if at least one of the icons already exists, then use that across the board
      try {
        if (localIcon36.exists()) {
          if (new File(resFolder, "drawable-ldpi").mkdirs()) {
            Util.copyFile(localIcon36, buildIcon36);
          }
        }
        if (localIcon48.exists()) {
          if (new File(resFolder, "drawable").mkdirs()) {
            Util.copyFile(localIcon48, buildIcon48);
          }
        }
        if (localIcon72.exists()) {
          if (new File(resFolder, "drawable-hdpi").mkdirs()) {
            Util.copyFile(localIcon72, buildIcon72);
          }
        }
        if (localIcon96.exists()) {
          if (new File(resFolder, "drawable-xhdpi").mkdirs()) {
            Util.copyFile(localIcon96, buildIcon96);
          }
        }
      } catch (IOException e) {
        System.err.println("Problem while copying icons.");
        e.printStackTrace();
      }
    }

//    final File valuesFolder = mkdirs(resFolder, "values");
//    final File stringsFile = new File(valuesFolder, "strings.xml");
//    writeResValuesStrings(stringsFile, className);
  }


  private File mkdirs(final File parent, final String name) throws SketchException {
    final File result = new File(parent, name);
    if (!(result.exists() || result.mkdirs())) {
      throw new SketchException("Could not create " + result);
    }
    return result;
  }
  
  
  private void writeMainActivity(final File srcDirectory) {
    File mainActivityFile = new File(new File(srcDirectory, manifest.getPackageName().replace(".", "/")),
        "MainActivity.java");
    final PrintWriter writer = PApplet.createWriter(mainActivityFile);
    writer.println("package " + manifest.getPackageName() +";");
    writer.println("import android.app.Activity;");
    writer.println("import android.os.Bundle;");
    writer.println("import android.view.Window;");
    writer.println("import android.view.WindowManager;");
    writer.println("import android.widget.FrameLayout;");
    writer.println("import android.view.ViewGroup.LayoutParams;");
    writer.println("import  android.app.FragmentTransaction;");
    writer.println("import processing.core.PApplet;");
    writer.println("public class MainActivity extends Activity {");
    writer.println("    PApplet fragment;");
    writer.println("    private static final String MAIN_FRAGMENT_TAG = \"main_fragment\";");
    writer.println("    int viewId = 0x1000;");
    writer.println("    @Override");
    writer.println("    protected void onCreate(Bundle savedInstanceState) {");
    writer.println("        super.onCreate(savedInstanceState);");
    writer.println("        Window window = getWindow();");
    writer.println("        requestWindowFeature(Window.FEATURE_NO_TITLE);");
    writer.println("window.setFlags(WindowManager.LayoutParams.FLAG_LAYOUT_IN_SCREEN,"
        + "WindowManager.LayoutParams.FLAG_LAYOUT_IN_SCREEN);");
    writer.println("window.setFlags(WindowManager.LayoutParams.FLAG_FULLSCREEN,"
        + "WindowManager.LayoutParams.FLAG_FULLSCREEN);");
    writer.println("        FrameLayout frame = new FrameLayout(this);");
    writer.println("        frame.setId(viewId);");
    writer.println("        setContentView(frame, new LayoutParams(LayoutParams.MATCH_PARENT, "
        + "LayoutParams.MATCH_PARENT));");
    writer.println("        if (savedInstanceState == null) {");
    writer.println("            fragment = new " + sketchClassName + "();");
    writer.println("            FragmentTransaction ft = getFragmentManager().beginTransaction();");
    writer.println("            ft.add(frame.getId(), fragment, MAIN_FRAGMENT_TAG).commit();");
    writer.println("        } else {");
    writer.println("            fragment = (PApplet) getFragmentManager().findFragmentByTag(MAIN_FRAGMENT_TAG);");
    writer.println("        }");
    writer.println("    }");
    writer.println("    @Override");
    writer.println("    public void onBackPressed() {");
    writer.println("        fragment.onBackPressed();");
    writer.println("        super.onBackPressed();");
    writer.println("    }");
    writer.println("}");
    writer.flush();
    writer.close();
  }


  private void writeResLayoutMainActivity(final File file) {
    final PrintWriter writer = PApplet.createWriter(file);
    writer.println("<fragment xmlns:android=\"http://schemas.android.com/apk/res/android\"");
    writer.println("    xmlns:tools=\"http://schemas.android.com/tools\"");
    writer.println("    android:id=\"@+id/fragment\"");
    writer.println("    android:name=\"." + sketchClassName + "\"");
    writer.println("    tools:layout=\"@layout/fragment_main\"");
    writer.println("    android:layout_width=\"match_parent\"");
    writer.println("    android:layout_height=\"match_parent\" />");
    writer.flush();
    writer.close();
  }
  
/*
  private void writeResLayoutMainFragment(final File file) {
    final PrintWriter writer = PApplet.createWriter(file);
    writer.println("<?xml version=\"1.0\" encoding=\"utf-8\"?>");
    writer.println("<LinearLayout xmlns:android=\"http://schemas.android.com/apk/res/android\"");
    writer.println("              android:orientation=\"vertical\"");
    writer.println("              android:layout_width=\"fill_parent\"");
    writer.println("              android:layout_height=\"fill_parent\">");
    writer.println("</LinearLayout>");
  }
*/

  // This recommended to be a string resource so that it can be localized.
  // nah.. we're gonna be messing with it in the GUI anyway...
  // people can edit themselves if they need to
//  private static void writeResValuesStrings(final File file,
//                                            final String className) {
//    final PrintWriter writer = PApplet.createWriter(file);
//    writer.println("<?xml version=\"1.0\" encoding=\"utf-8\"?>");
//    writer.println("<resources>");
//    writer.println("  <string name=\"app_name\">" + className + "</string>");
//    writer.println("</resources>");
//    writer.flush();
//    writer.close();
//  }

/*
  private void copySupportV4(File libsFolder) throws SketchException {
    File sdkLocation = sdk.getSdkFolder();
    File supportV4Jar = new File(sdkLocation, "extras/android/support/v4/android-support-v4.jar");
    if (!supportV4Jar.exists()) {
      SketchException sketchException = 
          new SketchException("Please install support repository from SDK manager");
      throw sketchException;
    } else {
      try {
        Base.copyFile(supportV4Jar, new File(libsFolder, "android-support-v4.jar"));
      } catch (IOException e) {
        e.printStackTrace();
      }
    }
  }
*/
  /**
   * For each library, copy .jar and .zip files to the 'libs' folder,
   * and copy anything else to the 'assets' folder.
   */
  private void copyLibraries(final File libsFolder,
                             final File assetsFolder) throws IOException {
    for (Library library : getImportedLibraries()) {
      // add each item from the library folder / export list to the output
      for (File exportFile : library.getAndroidExports()) {
        String exportName = exportFile.getName();
        if (!exportFile.exists()) {
          System.err.println(exportFile.getName() +
                             " is mentioned in export.txt, but it's " +
                             "a big fat lie and does not exist.");
        } else if (exportFile.isDirectory()) {
          // Copy native library folders to the correct location
          if (exportName.equals("armeabi") ||
              exportName.equals("armeabi-v7a") ||
              exportName.equals("x86")) {
            Util.copyDir(exportFile, new File(libsFolder, exportName));
          } else {
            // Copy any other directory to the assets folder
            Util.copyDir(exportFile, new File(assetsFolder, exportName));
          }
        } else if (exportName.toLowerCase().endsWith(".zip")) {
          // As of r4 of the Android SDK, it looks like .zip files
          // are ignored in the libs folder, so rename to .jar
          System.err.println(".zip files are not allowed in Android libraries.");
          System.err.println("Please rename " + exportFile.getName() + " to be a .jar file.");
          String jarName = exportName.substring(0, exportName.length() - 4) + ".jar";
          Util.copyFile(exportFile, new File(libsFolder, jarName));

        } else if (exportName.toLowerCase().endsWith(".jar")) {
          Util.copyFile(exportFile, new File(libsFolder, exportName));

        } else {
          Util.copyFile(exportFile, new File(assetsFolder, exportName));
        }
      }
    }
  }
//  private void copyLibraries(final File libsFolder,
//                             final File assetsFolder) throws IOException {
//    // Copy any libraries to the 'libs' folder
//    for (Library library : getImportedLibraries()) {
//      File libraryFolder = new File(library.getPath());
//      // in the list is a File object that points the
//      // library sketch's "library" folder
//      final File exportSettings = new File(libraryFolder, "export.txt");
//      final HashMap<String, String> exportTable =
//        Base.readSettings(exportSettings);
//      final String androidList = exportTable.get("android");
//      String exportList[] = null;
//      if (androidList != null) {
//        exportList = PApplet.splitTokens(androidList, ", ");
//      } else {
//        exportList = libraryFolder.list();
//      }
//      for (int i = 0; i < exportList.length; i++) {
//        exportList[i] = PApplet.trim(exportList[i]);
//        if (exportList[i].equals("") || exportList[i].equals(".")
//            || exportList[i].equals("..")) {
//          continue;
//        }
//
//        final File exportFile = new File(libraryFolder, exportList[i]);
//        if (!exportFile.exists()) {
//          System.err.println("File " + exportList[i] + " does not exist");
//        } else if (exportFile.isDirectory()) {
//          System.err.println("Ignoring sub-folder \"" + exportList[i] + "\"");
//        } else {
//          final String name = exportFile.getName();
//          final String lcname = name.toLowerCase();
//          if (lcname.endsWith(".zip") || lcname.endsWith(".jar")) {
//            // As of r4 of the Android SDK, it looks like .zip files
//            // are ignored in the libs folder, so rename to .jar
//            final String jarName =
//              name.substring(0, name.length() - 4) + ".jar";
//            Base.copyFile(exportFile, new File(libsFolder, jarName));
//          } else {
//            // just copy other files over directly
//            Base.copyFile(exportFile, new File(assetsFolder, name));
//          }
//        }
//      }
//    }
//  }


  private void copyCodeFolder(final File libsFolder) throws IOException {
    // Copy files from the 'code' directory into the 'libs' folder
    final File codeFolder = sketch.getCodeFolder();
    if (codeFolder != null && codeFolder.exists()) {
      for (final File item : codeFolder.listFiles()) {
        if (!item.isDirectory()) {
          final String name = item.getName();
          final String lcname = name.toLowerCase();
          if (lcname.endsWith(".jar") || lcname.endsWith(".zip")) {
            String jarName = name.substring(0, name.length() - 4) + ".jar";
            Util.copyFile(item, new File(libsFolder, jarName));
          }
        }
      }
    }
  }


  protected String getPackageName() {
    return manifest.getPackageName();
  }


  public void cleanup() {
    // don't want to be responsible for this
    //rm(tempBuildFolder);
    tmpFolder.deleteOnExit();
  }
}

// http://www.avanderw.co.za/preventing-calls-to-system-exit-in-java/
class SystemExitControl {

  @SuppressWarnings("serial")
  public static class ExitTrappedException extends SecurityException {
  }

  public static void forbidSystemExitCall() {
    final SecurityManager securityManager = new SecurityManager() {
      @Override
      public void checkPermission(Permission permission) {
        if (permission.getName().contains("exitVM")) {
          throw new ExitTrappedException();
        }
      }
    };
    System.setSecurityManager(securityManager);
  }

  public static void enableSystemExitCall() {
    System.setSecurityManager(null);
  }
}<|MERGE_RESOLUTION|>--- conflicted
+++ resolved
@@ -181,13 +181,7 @@
 
 //      InputStream input = PApplet.createInput(getCoreZipLocation());
 //      PApplet.saveStream(new File(libsFolder, "processing-core.jar"), input);
-<<<<<<< HEAD
-      Base.copyFile(coreZipFile, new File(libsFolder, "processing-core.jar"));
-      
-//      copySupportV4(libsFolder);
-=======
       Util.copyFile(coreZipFile, new File(libsFolder, "processing-core.jar"));
->>>>>>> 9a987470
 
       // Copy any imported libraries (their libs and assets),
       // and anything in the code folder contents to the project.
