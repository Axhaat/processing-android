--- conflicted
+++ resolved
@@ -178,13 +178,8 @@
     // activity/android:name should be the full name (package + class name) of
     // the actual activity class. or the package can be replaced by a single
     // dot as a prefix as an easier shorthand.
-<<<<<<< HEAD
     writer.println("    <activity android:name=\".MainActivity\">");
-=======
-    writer.println("    <activity android:name=\"\"");
     writer.println("              android:theme=\"@android:style/Theme.NoTitleBar\">");
->>>>>>> f7222113
-
     writer.println("      <intent-filter>");
     writer.println("        <action android:name=\"android.intent.action.MAIN\" />");
     writer.println("        <category android:name=\"android.intent.category.LAUNCHER\" />");
