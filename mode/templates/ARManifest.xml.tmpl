--- conflicted
+++ resolved
@@ -5,10 +5,6 @@
     package=""
     android:versionCode="1"
     android:versionName="1.0">
-<<<<<<< HEAD
-  <uses-sdk />
-=======
->>>>>>> 62070db5
   <uses-permission android:name="android.permission.CAMERA"/>
   <uses-feature android:name="android.hardware.camera.ar" android:required="true"/>
   <uses-feature android:glEsVersion="0x00020000" android:required="true" />
