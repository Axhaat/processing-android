<?xml version="1.0" encoding="utf-8"?>
<manifest xmlns:android="http://schemas.android.com/apk/res/android"
          package=""
          android:versionCode="1"
<<<<<<< HEAD
          android:versionName="1.0">              
    <uses-sdk />
=======
          android:versionName="1.0">
>>>>>>> 62070db5
    <uses-permission android:name="android.permission.VIBRATE" />
    <uses-permission android:name="android.permission.READ_EXTERNAL_STORAGE" />
    <uses-feature android:name="android.hardware.sensor.accelerometer" android:required="true" />
    <uses-feature android:name="android.hardware.sensor.gyroscope" android:required="true" />
    <uses-feature android:name="android.software.vr.mode" android:required="false"/>
    <uses-feature android:name="android.hardware.vr.high_performance" android:required="false"/>
    <uses-feature android:glEsVersion="0x00020000" android:required="true" />      
    <application android:label=""
                 android:icon="@mipmap/ic_launcher"
                 android:theme="@style/VrActivityTheme">        
        <activity android:name=".MainActivity" 
                  android:screenOrientation="landscape" 
                  android:configChanges="orientation|keyboardHidden|screenSize"
                  android:resizeableActivity="false"> 
            <intent-filter>
                <action android:name="android.intent.action.MAIN" /> 
                <category android:name="android.intent.category.LAUNCHER" /> 
                <category android:name="com.google.intent.category.CARDBOARD" />
                <category android:name="com.google.intent.category.DAYDREAM" />
            </intent-filter>
        </activity> 
    </application>
</manifest><|MERGE_RESOLUTION|>--- conflicted
+++ resolved
@@ -2,12 +2,7 @@
 <manifest xmlns:android="http://schemas.android.com/apk/res/android"
           package=""
           android:versionCode="1"
-<<<<<<< HEAD
-          android:versionName="1.0">              
-    <uses-sdk />
-=======
           android:versionName="1.0">
->>>>>>> 62070db5
     <uses-permission android:name="android.permission.VIBRATE" />
     <uses-permission android:name="android.permission.READ_EXTERNAL_STORAGE" />
     <uses-feature android:name="android.hardware.sensor.accelerometer" android:required="true" />
