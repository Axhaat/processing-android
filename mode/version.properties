# Basics
android-platform = 28
android-toolslib = 26.0.0-dev
gradlew = 6.7.1

# Minimum SDK versions for each type of project
android-min-app = 17
android-min-wallpaper = 17
android-min-vr = 19
android-min-ar = 24
android-min-wear = 25

# Dependencies. Latest version for each package can be found at https://mvnrepository.com
# The format below is group%artifact
androidx.appcompat%appcompat = 1.2.0
com.android.support%support-v4 = 28.0.0
com.google.android.support%wearable = 2.8.1
com.google.android.gms%play-services-wearable = 17.0.0
com.google.vr = 1.180.0
com.google.ar = 1.22.0
org.processing = 3.3.7
<<<<<<< HEAD
org.gradle%gradle-tooling-api = 5.6.2
org.slf4j = 1.7.28
org.eclipse.jdt = 3.11.100
androidx.appcompat%appcompat = 1.2.0
=======
org.gradle%gradle-tooling-api = 6.7.1
org.slf4j = 1.7.30
org.eclipse.jdt = 3.11.100
>>>>>>> 29d5fe24
<|MERGE_RESOLUTION|>--- conflicted
+++ resolved
@@ -19,13 +19,6 @@
 com.google.vr = 1.180.0
 com.google.ar = 1.22.0
 org.processing = 3.3.7
-<<<<<<< HEAD
-org.gradle%gradle-tooling-api = 5.6.2
-org.slf4j = 1.7.28
-org.eclipse.jdt = 3.11.100
-androidx.appcompat%appcompat = 1.2.0
-=======
 org.gradle%gradle-tooling-api = 6.7.1
 org.slf4j = 1.7.30
-org.eclipse.jdt = 3.11.100
->>>>>>> 29d5fe24
+org.eclipse.jdt = 3.11.100