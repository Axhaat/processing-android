name = Android Mode for Processing 3
authorList = [The Processing Foundation](https://processingfoundation.org/)
url = http://android.processing.org
<<<<<<< HEAD
sentence = Create projects with Processing for Android devices
paragraph = This version of the Android Mode is for Processing 4.0+
imports=processing.mode.java.JavaMode
version = 401
prettyVersion = 4.5.0a2
minRevision = 1276
maxRevision = 0
=======
sentence = This mode lets you use Processing to create Android apps
paragraph =
imports=processing.mode.java.JavaMode
version = 280
prettyVersion = 4.3.0
minRevision = 249
maxRevision = 270
>>>>>>> 62070db5
<|MERGE_RESOLUTION|>--- conflicted
+++ resolved
@@ -1,20 +1,10 @@
-name = Android Mode for Processing 3
+name = Android Mode for Processing 4
 authorList = [The Processing Foundation](https://processingfoundation.org/)
 url = http://android.processing.org
-<<<<<<< HEAD
-sentence = Create projects with Processing for Android devices
-paragraph = This version of the Android Mode is for Processing 4.0+
-imports=processing.mode.java.JavaMode
-version = 401
-prettyVersion = 4.5.0a2
-minRevision = 1276
-maxRevision = 0
-=======
 sentence = This mode lets you use Processing to create Android apps
 paragraph =
 imports=processing.mode.java.JavaMode
-version = 280
-prettyVersion = 4.3.0
-minRevision = 249
-maxRevision = 270
->>>>>>> 62070db5
+version = 402
+prettyVersion = 4.5.0b1
+minRevision = 1276
+maxRevision = 0
