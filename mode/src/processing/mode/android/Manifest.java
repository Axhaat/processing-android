/* -*- mode: java; c-basic-offset: 2; indent-tabs-mode: nil -*- */

/*
 Part of the Processing project - http://processing.org

 Copyright (c) 2012-17 The Processing Foundation
 Copyright (c) 2010-12 Ben Fry and Casey Reas

 This program is free software; you can redistribute it and/or modify
 it under the terms of the GNU General Public License version 2
 as published by the Free Software Foundation.

 This program is distributed in the hope that it will be useful,
 but WITHOUT ANY WARRANTY; without even the implied warranty of
 MERCHANTABILITY or FITNESS FOR A PARTICULAR PURPOSE.  See the
 GNU General Public License for more details.

 You should have received a copy of the GNU General Public License
 along with this program; if not, write to the Free Software Foundation,
 Inc., 59 Temple Place, Suite 330, Boston, MA  02111-1307  USA
 */

package processing.mode.android;

import org.xml.sax.SAXException;
import processing.app.Messages;
import processing.app.Sketch;
import processing.core.PApplet;
import processing.data.XML;

import javax.xml.parsers.ParserConfigurationException;

import java.io.File;
import java.io.FileNotFoundException;
import java.io.IOException;
import java.io.PrintWriter;
import java.util.HashMap;

/**
 * Class encapsulating the manifest file associated with a Processing sketch
 * in the Android mode.
 *
 */
public class Manifest {
  static final String MANIFEST_XML = "AndroidManifest.xml";

  static final String MANIFEST_ERROR =
    "Errors occurred while reading or writing " + MANIFEST_XML + ",\n" +
    "which means lots of things are likely to stop working properly.\n" +
    "To prevent losing any data, it's recommended that you use “Save As”\n" +
    "to save a separate copy of your sketch, and then restart Processing.";
  
  static private final String[] MANIFEST_TEMPLATE = {
    "AppManifest.xml.tmpl",
    "WallpaperManifest.xml.tmpl",
    "WatchFaceManifest.xml.tmpl",
<<<<<<< HEAD
          "VRManifest.xml.tmpl",
          "VRManifest.xml.tmpl",
          "VRManifest.xml.tmpl"
=======
    "VRManifest.xml.tmpl",
          "ARManifest.xml.tmpl"
>>>>>>> a85cbaad
  };
  
  // Default base package name, user need to change when exporting package. 
  static final String BASE_PACKAGE = "processing.test";  
  
  static final String PERMISSION_PREFIX = "android.permission.";  
  
  private Sketch sketch;  
  private int appComp;  
  private File modeFolder;

  /** the manifest data read from the file */
  private XML xml;


  public Manifest(Sketch sketch, int appComp, File modeFolder, boolean forceNew) {
    this.sketch = sketch;
    this.appComp = appComp;
    this.modeFolder = modeFolder;
    load(forceNew);
  }


  private String defaultPackageName() {
    return BASE_PACKAGE + "." + sketch.getName().toLowerCase();
  }

  
  private String defaultVersionCode() {
    return "1";
  }

  
  private String defaultVersionName() {
    return "1.0";
  }
  

  // called by other classes who want an actual package name
  // internally, we'll figure this out ourselves whether it's filled or not
  public String getPackageName() {
    String pkg = xml.getString("package");
    return pkg.length() == 0 ? defaultPackageName() : pkg;
  }


  public String getVersionCode() {
    String code = xml.getString("android:versionCode");
    return code.length() == 0 ? defaultVersionCode() : code;
  }
  
  
  public String getVersionName() {
    String name = xml.getString("android:versionName");
    return name.length() == 0 ? defaultVersionName() : name;
  }
  
  
  public void setPackageName(String packageName) {
    xml.setString("package", packageName);
    save();
  }

  
  public void setSdkTarget(String version) {
    XML usesSdk = xml.getChild("uses-sdk");
    if (usesSdk != null) { 
      usesSdk.setString("android:targetSdkVersion", version);
      save();
    }    
  }


  public String[] getPermissions() {
    XML[] elements = xml.getChildren("uses-permission");
    int count = elements.length;
    String[] names = new String[count];
    for (int i = 0; i < count; i++) {
      String tmp = elements[i].getString("android:name");
      if (tmp.indexOf("android.permission") == 0) {
        // Standard permission, remove perfix
        int idx = tmp.lastIndexOf(".");
        names[i] = tmp.substring(idx + 1);        
      } else {
        // Non-standard permission (for example, wearables)
        // Store entire name.
        names[i] = tmp;
      }
    }
    return names;
  }


  public void setPermissions(String[] names) {
    boolean hasWakeLock = false;
    boolean hasVibrate = false;
    boolean hasReadExtStorage = false;
    boolean hasCameraAccess = false;
    
    // Remove all the old permissions...
    for (XML kid : xml.getChildren("uses-permission")) {
      String name = kid.getString("android:name");
      
      // ...except the ones for watch faces and VR apps.   
      if (appComp == AndroidBuild.WATCHFACE && name.equals(PERMISSION_PREFIX + "WAKE_LOCK")) {
        hasWakeLock = true;
        continue;
      }
      if ((appComp == AndroidBuild.VR_DAYDREAM || appComp == AndroidBuild.VR_CARDBOARD) && name.equals(PERMISSION_PREFIX + "VIBRATE")) {
        hasVibrate = true;
        continue;
      }
      if ((appComp == AndroidBuild.VR_DAYDREAM || appComp == AndroidBuild.VR_CARDBOARD) && name.equals(PERMISSION_PREFIX + "READ_EXTERNAL_STORAGE")) {
        hasReadExtStorage = true;
        continue;
      }
      if(appComp == AndroidBuild.AR && name.equals(PERMISSION_PREFIX + "CAMERA")){
        hasCameraAccess = true;
        continue;
      }
      
      // Don't remove non-standard permissions, such as
      // com.google.android.wearable.permission.RECEIVE_COMPLICATION_DATA
      // because these are set manually by the user.
      if (-1 < name.indexOf("com.google.android")) continue;
      xml.removeChild(kid);
    }
    
    // ...and add the new permissions back
    for (String name : names) {
      
      // Don't add required permissions for watch faces and VR again...
      if (appComp == AndroidBuild.WATCHFACE && name.equals("WAKE_LOCK")) continue;
<<<<<<< HEAD
      if ((appComp == AndroidBuild.VR_DAYDREAM || appComp == AndroidBuild.VR_CARDBOARD) && name.equals("VIBRATE")) continue;
      if ((appComp == AndroidBuild.VR_DAYDREAM || appComp == AndroidBuild.VR_CARDBOARD) && name.equals("READ_EXTERNAL_STORAGE")) continue;
=======
      if (appComp == AndroidBuild.VR && name.equals("VIBRATE")) continue;
      if (appComp == AndroidBuild.VR && name.equals("READ_EXTERNAL_STORAGE")) continue;
      if (appComp == AndroidBuild.AR && name.equals(PERMISSION_PREFIX + "CAMERA")) continue;
>>>>>>> a85cbaad
         
      XML newbie = xml.addChild("uses-permission");
      if (-1 < name.indexOf(".")) {
        // Permission string contains path
        newbie.setString("android:name", name);
      } else {
        newbie.setString("android:name", PERMISSION_PREFIX + name);
      }
    }

    // ...unless they were initially missing.
    if (appComp == AndroidBuild.WATCHFACE && !hasWakeLock) {
      xml.addChild("uses-permission").
          setString("android:name", PERMISSION_PREFIX + "WAKE_LOCK");
    }
    if ((appComp == AndroidBuild.VR_DAYDREAM || appComp == AndroidBuild.VR_CARDBOARD) && !hasVibrate) {
      xml.addChild("uses-permission").
          setString("android:name", PERMISSION_PREFIX + "VIBRATE");      
    }
    if ((appComp == AndroidBuild.VR_DAYDREAM || appComp == AndroidBuild.VR_CARDBOARD) && !hasReadExtStorage) {
      xml.addChild("uses-permission").
          setString("android:name", PERMISSION_PREFIX + "READ_EXTERNAL_STORAGE");       
    }
    if (appComp == AndroidBuild.AR && !hasCameraAccess) {
      xml.addChild("uses-permission").
              setString("android:name", PERMISSION_PREFIX + "CAMERA");
    }
    
    save();
  }

  
  private void fixPermissions(XML mf) {
    boolean hasWakeLock = false;
    boolean hasVibrate = false;
    boolean hasReadExtStorage = false;
    boolean hasCameraAccess = false;
    for (XML kid : mf.getChildren("uses-permission")) {
      String name = kid.getString("android:name");
      if (appComp == AndroidBuild.WATCHFACE && name.equals(PERMISSION_PREFIX + "WAKE_LOCK")) {
        hasWakeLock = true;
        continue;
      }
      if ((appComp == AndroidBuild.VR_DAYDREAM || appComp == AndroidBuild.VR_CARDBOARD) && name.equals(PERMISSION_PREFIX + "VIBRATE")) {
        hasVibrate = true;
        continue;
      }
      if ((appComp == AndroidBuild.VR_DAYDREAM || appComp == AndroidBuild.VR_CARDBOARD) && name.equals(PERMISSION_PREFIX + "READ_EXTERNAL_STORAGE")) {
        hasReadExtStorage = true;
        continue;
      }
      if (appComp == AndroidBuild.AR && name.equals(PERMISSION_PREFIX + "CAMERA")){
        hasCameraAccess = true;
        continue;
      }

      if (appComp == AndroidBuild.AR && !hasCameraAccess) {
        mf.addChild("uses-permission").
                setString("android:name", PERMISSION_PREFIX + "CAMERA");
      }
    }
    if (appComp == AndroidBuild.WATCHFACE && !hasWakeLock) {
      mf.addChild("uses-permission").
         setString("android:name", PERMISSION_PREFIX + "WAKE_LOCK");
    }
    if ((appComp == AndroidBuild.VR_DAYDREAM || appComp == AndroidBuild.VR_CARDBOARD) && !hasVibrate) {
      mf.addChild("uses-permission").
         setString("android:name", PERMISSION_PREFIX + "VIBRATE");      
    }
    if ((appComp == AndroidBuild.VR_DAYDREAM || appComp == AndroidBuild.VR_CARDBOARD) && !hasReadExtStorage) {
      mf.addChild("uses-permission").
         setString("android:name", PERMISSION_PREFIX + "READ_EXTERNAL_STORAGE");       
    }    
  }
  

  private void writeBlankManifest(final File xmlFile, final int appComp) {
    File xmlTemplate = new File(modeFolder, "templates/" + MANIFEST_TEMPLATE[appComp]);
    
    HashMap<String, String> replaceMap = new HashMap<String, String>();    
    if (appComp == AndroidBuild.APP) {
      replaceMap.put("@@min_sdk@@", AndroidBuild.MIN_SDK_APP);
    } else if (appComp == AndroidBuild.WALLPAPER) {
      replaceMap.put("@@min_sdk@@", AndroidBuild.MIN_SDK_WALLPAPER);
    } else if (appComp == AndroidBuild.WATCHFACE) {
      replaceMap.put("@@min_sdk@@", AndroidBuild.MIN_SDK_WATCHFACE);
    } else if (appComp == AndroidBuild.VR_CARDBOARD) {
      replaceMap.put("@@min_sdk@@", AndroidBuild.MIN_SDK_VR);
<<<<<<< HEAD
      replaceMap.put("@@vr_type@@", "com.google.intent.category.CARDBOARD");
    } else if (appComp == AndroidBuild.VR_DAYDREAM) {
      replaceMap.put("@@min_sdk@@", AndroidBuild.MIN_SDK_VR);
      replaceMap.put("@@vr_type@@", "com.google.intent.category.DAYDREAM");
=======
    } else if (appComp == AndroidBuild.AR) {
      replaceMap.put("@@min_sdk@@", AndroidBuild.MIN_SDK_AR);
>>>>>>> a85cbaad
    }
        
    AndroidUtil.createFileFromTemplate(xmlTemplate, xmlFile, replaceMap);     
  }


  /**
   * Save a new version of the manifest info to the build location.
   * Also fill in any missing attributes that aren't yet set properly.
   */
  protected void writeCopy(File file, String className) throws IOException {
    // write a copy to the build location
    save(file);

    // load the copy from the build location and start messing with it
    XML mf = null;
    try {
      mf = new XML(file);

      // package name, or default
      String p = mf.getString("package").trim();
      if (p.length() == 0) {
        mf.setString("package", defaultPackageName());
      }

      // app name and label, or the class name
      XML app = mf.getChild("application");
      String label = app.getString("android:label");
      if (label.length() == 0) {
        app.setString("android:label", className);
      }      
      
      // Services need the label also in the service section
      if (appComp == AndroidBuild.WALLPAPER || appComp == AndroidBuild.WATCHFACE) {
        XML serv = app.getChild("service");
        label = serv.getString("android:label");
        if (label.length() == 0) {
          serv.setString("android:label", className);
        }       
      }
      
      // Make sure that the required permissions for watch faces, AR and VR apps are
      // included. 
<<<<<<< HEAD
      if (appComp == AndroidBuild.WATCHFACE || (appComp == AndroidBuild.VR_DAYDREAM || appComp == AndroidBuild.VR_CARDBOARD)) {
=======
      if (appComp == AndroidBuild.WATCHFACE || appComp == AndroidBuild.VR || appComp == AndroidBuild.AR) {
>>>>>>> a85cbaad
        fixPermissions(mf);
      }

      PrintWriter writer = PApplet.createWriter(file);
      writer.print(mf.format(4));
      writer.flush();
      writer.close();
    } catch (Exception e) {
      e.printStackTrace();
    }
  }


  protected void load(boolean forceNew) { 
    File manifestFile = getManifestFile();
    if (manifestFile.exists()) {
      try {
        xml = new XML(manifestFile);
      } catch (Exception e) {
        e.printStackTrace();
        System.err.println("Problem reading AndroidManifest.xml, creating a new version");

        // remove the old manifest file, rename it with date stamp
        long lastModified = manifestFile.lastModified();
        String stamp = AndroidMode.getDateStamp(lastModified);
        File dest = new File(sketch.getFolder(), MANIFEST_XML + "." + stamp);
        boolean moved = manifestFile.renameTo(dest);
        if (!moved) {
          System.err.println("Could not move/rename " + manifestFile.getAbsolutePath());
          System.err.println("You'll have to move or remove it before continuing.");
          return;
        }
      }
    }
    
    String[] permissionNames = null;
    String pkgName = null;
    String versionCode = null;
    String versionName = null;
    if (xml != null && forceNew) {
      permissionNames = getPermissions();
      pkgName = getPackageName();
      versionCode = getVersionCode();
      versionName = getVersionName();
      xml = null;
    }

    if (xml == null) {
      writeBlankManifest(manifestFile, appComp);
      try {
        xml = new XML(manifestFile);
        if (permissionNames != null) {
          setPermissions(permissionNames);
        }
        if (pkgName != null) {
          xml.setString("package", pkgName);
        }
        if (versionCode != null) {
          xml.setString("android:versionCode", versionCode);
        }
        if (versionName != null) {
          xml.setString("android:versionName", versionName);
        }       
      } catch (FileNotFoundException e) {
        System.err.println("Could not read " + manifestFile.getAbsolutePath());
        e.printStackTrace();
      } catch (IOException e) {
        e.printStackTrace();
      } catch (ParserConfigurationException e) {
        e.printStackTrace();
      } catch (SAXException e) {
        e.printStackTrace();
      }
    }
    if (xml == null) {
      Messages.showWarning("Error handling " + MANIFEST_XML, MANIFEST_ERROR);
    }
  }

  protected void save() {
    save(getManifestFile());
  }


  /**
   * Save to the sketch folder, so that it can be copied in later.
   */
  protected void save(File file) {
    PrintWriter writer = PApplet.createWriter(file);
//    xml.write(writer);
    writer.print(xml.format(4));
    writer.flush();
    writer.close();
  }


  private File getManifestFile() {
    return new File(sketch.getFolder(), MANIFEST_XML);
  }
}<|MERGE_RESOLUTION|>--- conflicted
+++ resolved
@@ -54,14 +54,10 @@
     "AppManifest.xml.tmpl",
     "WallpaperManifest.xml.tmpl",
     "WatchFaceManifest.xml.tmpl",
-<<<<<<< HEAD
-          "VRManifest.xml.tmpl",
-          "VRManifest.xml.tmpl",
-          "VRManifest.xml.tmpl"
-=======
     "VRManifest.xml.tmpl",
-          "ARManifest.xml.tmpl"
->>>>>>> a85cbaad
+    "VRManifest.xml.tmpl",
+    "VRManifest.xml.tmpl",
+    "ARManifest.xml.tmpl"
   };
   
   // Default base package name, user need to change when exporting package. 
@@ -195,14 +191,9 @@
       
       // Don't add required permissions for watch faces and VR again...
       if (appComp == AndroidBuild.WATCHFACE && name.equals("WAKE_LOCK")) continue;
-<<<<<<< HEAD
       if ((appComp == AndroidBuild.VR_DAYDREAM || appComp == AndroidBuild.VR_CARDBOARD) && name.equals("VIBRATE")) continue;
       if ((appComp == AndroidBuild.VR_DAYDREAM || appComp == AndroidBuild.VR_CARDBOARD) && name.equals("READ_EXTERNAL_STORAGE")) continue;
-=======
-      if (appComp == AndroidBuild.VR && name.equals("VIBRATE")) continue;
-      if (appComp == AndroidBuild.VR && name.equals("READ_EXTERNAL_STORAGE")) continue;
       if (appComp == AndroidBuild.AR && name.equals(PERMISSION_PREFIX + "CAMERA")) continue;
->>>>>>> a85cbaad
          
       XML newbie = xml.addChild("uses-permission");
       if (-1 < name.indexOf(".")) {
@@ -291,15 +282,12 @@
       replaceMap.put("@@min_sdk@@", AndroidBuild.MIN_SDK_WATCHFACE);
     } else if (appComp == AndroidBuild.VR_CARDBOARD) {
       replaceMap.put("@@min_sdk@@", AndroidBuild.MIN_SDK_VR);
-<<<<<<< HEAD
       replaceMap.put("@@vr_type@@", "com.google.intent.category.CARDBOARD");
     } else if (appComp == AndroidBuild.VR_DAYDREAM) {
       replaceMap.put("@@min_sdk@@", AndroidBuild.MIN_SDK_VR);
       replaceMap.put("@@vr_type@@", "com.google.intent.category.DAYDREAM");
-=======
     } else if (appComp == AndroidBuild.AR) {
       replaceMap.put("@@min_sdk@@", AndroidBuild.MIN_SDK_AR);
->>>>>>> a85cbaad
     }
         
     AndroidUtil.createFileFromTemplate(xmlTemplate, xmlFile, replaceMap);     
@@ -343,11 +331,7 @@
       
       // Make sure that the required permissions for watch faces, AR and VR apps are
       // included. 
-<<<<<<< HEAD
-      if (appComp == AndroidBuild.WATCHFACE || (appComp == AndroidBuild.VR_DAYDREAM || appComp == AndroidBuild.VR_CARDBOARD)) {
-=======
-      if (appComp == AndroidBuild.WATCHFACE || appComp == AndroidBuild.VR || appComp == AndroidBuild.AR) {
->>>>>>> a85cbaad
+      if (appComp == AndroidBuild.WATCHFACE || appComp == AndroidBuild.VR_DAYDREAM || appComp == AndroidBuild.VR_CARDBOARD || appComp == AndroidBuild.AR) {
         fixPermissions(mf);
       }
 
