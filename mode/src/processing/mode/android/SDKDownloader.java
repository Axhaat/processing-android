/* -*- mode: java; c-basic-offset: 2; indent-tabs-mode: nil -*- */

/*
 Part of the Processing project - http://processing.org

 Copyright (c) 2014-17 The Processing Foundation
 
 This program is free software; you can redistribute it and/or modify
 it under the terms of the GNU General Public License version 2
 as published by the Free Software Foundation.

 This program is distributed in the hope that it will be useful,
 but WITHOUT ANY WARRANTY; without even the implied warranty of
 MERCHANTABILITY or FITNESS FOR A PARTICULAR PURPOSE.  See the
 GNU General Public License for more details.

 You should have received a copy of the GNU General Public License
 along with this program; if not, write to the Free Software Foundation,
 Inc., 59 Temple Place, Suite 330, Boston, MA  02111-1307  USA
*/

package processing.mode.android;

import org.w3c.dom.Document;
import org.w3c.dom.Element;
import org.w3c.dom.NodeList;
import org.w3c.dom.ProcessingInstruction;
import org.xml.sax.SAXException;
import processing.app.Messages;
import processing.app.Platform;
import processing.app.Preferences;
import processing.app.ui.Toolkit;

import javax.swing.*;
import javax.swing.border.Border;
import javax.swing.border.EmptyBorder;
import javax.xml.parsers.DocumentBuilder;
import javax.xml.parsers.DocumentBuilderFactory;
import javax.xml.parsers.ParserConfigurationException;
import javax.xml.xpath.*;
import java.awt.*;
import java.awt.event.ActionEvent;
import java.awt.event.ActionListener;
import java.beans.PropertyChangeEvent;
import java.beans.PropertyChangeListener;
import java.io.File;
import java.io.FileOutputStream;
import java.io.IOException;
import java.io.InputStream;
import java.lang.reflect.Array;
import java.net.MalformedURLException;
import java.net.URL;
import java.net.URLConnection;
import java.util.ArrayList;
import java.util.Collections;
<<<<<<< HEAD

import static java.awt.GridBagConstraints.NORTHWEST;
import static processing.mode.android.AndroidBuild.TARGET_SDK;
=======
>>>>>>> 1abe67d3

@SuppressWarnings("serial")
public class SDKDownloader extends JDialog implements PropertyChangeListener {
  final static private int BOX_BORDER = Toolkit.zoom(13);
  final static private int BAR_BORDER = Toolkit.zoom(10);
  final static private int BAR_WIDTH = Toolkit.zoom(300); 
  final static private int BAR_HEIGHT = Toolkit.zoom(30);
  final static private int GAP = Toolkit.zoom(13);
  
  private static final int PLATFORM_TOOLS = 2;
  private static final int ANDROID_REPO = 4;
  private static final int GOOGLE_REPO = 5;
  private static final int USB_DRIVER = 6;

  private static final String REPOSITORY_URL = "https://dl.google.com/android/repository/";
  private static final String HAXM_URL = "https://dl.google.com/android/repository/extras/intel/";
  private static final String REPOSITORY_LIST = "repository2-1.xml";
  private static final String ADDON_LIST = "addon2-1.xml";

  private JProgressBar progressBar;
  private JLabel downloadedTextArea;

  private SDKDownloadTask downloadTask;

  private Frame editor;
  private AndroidSDK sdk;
  private boolean cancelled;
  private boolean goBack;
  
  private int totalSize = 0;  

  class SDKUrlHolder {
    public String platformToolsVersion, buildToolsVersion,platformVersion,toolsVersion,emulatorVersion ;
    public String platformToolsUrl, buildToolsUrl, platformUrl, toolsUrl, emulatorUrl;
    public String platformToolsFilename, buildToolsFilename, platformFilename, toolsFilename, emulatorFilename;
//    public String supportRepoUrl, googleRepoUrl;
//    public String supportRepoFilename, googleRepoFilename;
    public String usbDriverUrl;
    public String usbDriverFilename;
    public String haxmFilename, haxmUrl, haxmVersion;
    public int totalSize = 0;
  }
  
  class SDKDownloadTask extends SwingWorker<Object, Object> {

    SDKUrlHolder urlHolder;
    File downloadFolder;
    private int downloadedSize = 0;
    private int BUFFER_SIZE = 4096;

    public SDKDownloadTask(){}

    public SDKDownloadTask(SDKUrlHolder urlHolder,File sdkFolder){
      this.urlHolder = urlHolder;
      this.downloadFolder = sdkFolder;
    }

    @Override
    protected Object doInBackground() throws Exception {
      File sketchbookFolder = downloadFolder;
      File androidFolder = new File(sketchbookFolder, "android");
      if (!androidFolder.exists()) androidFolder.mkdir();
      
      File sdkFolder = AndroidUtil.createSubFolder(androidFolder, "sdk");
            
      // creating sdk folders
      File platformsFolder = new File(sdkFolder, "platforms");
      if (!platformsFolder.exists()) platformsFolder.mkdir();
      File buildToolsFolder = new File(sdkFolder, "build-tools");
      if (!buildToolsFolder.exists()) buildToolsFolder.mkdir();
      File emulatorFolder = new File(sdkFolder, "emulator");
      if (!emulatorFolder.exists()) emulatorFolder.mkdir();
      File extrasFolder = new File(sdkFolder, "extras");
      if (!extrasFolder.exists()) extrasFolder.mkdir();
      File googleRepoFolder = new File(extrasFolder, "google");
      if (!googleRepoFolder.exists()) googleRepoFolder.mkdir();   
//    File androidRepoFolder = new File(extrasFolder, "android");
//    if (!androidRepoFolder.exists()) androidRepoFolder.mkdir();  
      File haxmFolder = new File(extrasFolder, "intel/HAXM");
      if (!haxmFolder.exists()) haxmFolder.mkdirs();      
      
      // creating temp folder for downloaded zip packages
      File tempFolder = new File(androidFolder, "temp");
      if (!tempFolder.exists()) tempFolder.mkdir();

      try {
<<<<<<< HEAD
        SDKUrlHolder downloadUrls = this.urlHolder;
=======
        SDKUrlHolder downloadUrls = new SDKUrlHolder();
        String repositoryUrl = REPOSITORY_URL + REPOSITORY_LIST;
        String addonUrl = REPOSITORY_URL + ADDON_LIST;
        String haxmUrl = HAXM_URL + ADDON_LIST;
        getMainDownloadUrls(downloadUrls, repositoryUrl, Platform.getName());
        getExtrasDownloadUrls(downloadUrls, addonUrl, Platform.getName());
        getHaxmDownloadUrl(downloadUrls, haxmUrl, Platform.getName());
>>>>>>> 1abe67d3
        firePropertyChange(AndroidMode.getTextString("download_property.change_event_total"), 0, downloadUrls.totalSize);

        //TODO convert log messages to proper window before download task begins
        System.out.println("Platform Downloaded:" + downloadUrls.platformVersion);
        System.out.println("BuildTools Version: " + downloadUrls.buildToolsVersion);
        System.out.println("Tools Version: " + downloadUrls.toolsVersion);
        System.out.println("Platform Tools Version: " + downloadUrls.platformToolsVersion);
        System.out.println("Emulator Version : " + downloadUrls.emulatorVersion);
        System.out.println("HAXM Version : " + downloadUrls.haxmVersion);

        // tools
        File downloadedTools = new File(tempFolder, downloadUrls.toolsFilename);
        downloadAndUnpack(downloadUrls.toolsUrl, downloadedTools, sdkFolder, true);

        // platform-tools
        File downloadedPlatformTools = new File(tempFolder, downloadUrls.platformToolsFilename);
        downloadAndUnpack(downloadUrls.platformToolsUrl, downloadedPlatformTools, sdkFolder, true);

        // build-tools
        File downloadedBuildTools = new File(tempFolder, downloadUrls.buildToolsFilename);
        downloadAndUnpack(downloadUrls.buildToolsUrl, downloadedBuildTools, buildToolsFolder, true);

        // platform
        File downloadedPlatform = new File(tempFolder, downloadUrls.platformFilename);
        downloadAndUnpack(downloadUrls.platformUrl, downloadedPlatform, platformsFolder, false);

        // emulator, unpacks directly to sdk folder 
        File downloadedEmulator = new File(tempFolder, downloadUrls.emulatorFilename);
        downloadAndUnpack(downloadUrls.emulatorUrl, downloadedEmulator, sdkFolder, true);
        
        // google repository
//        File downloadedGoogleRepo = new File(tempFolder, downloadUrls.googleRepoFilename);
//        downloadAndUnpack(downloadUrls.googleRepoUrl, downloadedGoogleRepo, googleRepoFolder, false);

        // android repository
//        File downloadedSupportRepo = new File(tempFolder, downloadUrls.supportRepoFilename);
//        downloadAndUnpack(downloadUrls.supportRepoUrl, downloadedSupportRepo, androidRepoFolder, false);
      
        // usb driver
        if (Platform.isWindows()) {
          File downloadedFolder = new File(tempFolder, downloadUrls.usbDriverFilename);
          downloadAndUnpack(downloadUrls.usbDriverUrl, downloadedFolder, googleRepoFolder, false);
        }

        // HAXM
        if (!Platform.isLinux()) {
          File downloadedFolder = new File(tempFolder, downloadUrls.haxmFilename);
          downloadAndUnpack(downloadUrls.haxmUrl, downloadedFolder, haxmFolder, true);
        }

        if (Platform.isLinux() || Platform.isMacOS()) {
          Runtime.getRuntime().exec("chmod -R 755 " + sdkFolder.getAbsolutePath());
        }

        for (File f: tempFolder.listFiles()) f.delete();    
        tempFolder.delete();
        
         // Normalize built-tools and platform folders to android-<API LEVEL>
        String actualName = platformsFolder.listFiles()[0].getName();
        renameFolder(platformsFolder, "android-" + downloadUrls.platformVersion, actualName);
        actualName = buildToolsFolder.listFiles()[0].getName();
        renameFolder(buildToolsFolder, downloadUrls.buildToolsVersion, actualName);
        
        // Done, let's set the environment and load the new SDK!
        Platform.setenv("ANDROID_SDK", sdkFolder.getAbsolutePath());
        Preferences.set("android.sdk.path", sdkFolder.getAbsolutePath());
        Preferences.set("android.sdk.target",downloadUrls.platformVersion);
        sdk = AndroidSDK.load(false, null);
      } catch (IOException e) {
        // TODO Handle exceptions here somehow (ie show error message)
        // and handle at least mkdir() results (above)
        Messages.showWarning(AndroidMode.getTextString("sdk_downloader.download_error_title"),
                AndroidMode.getTextString("sdk_downloader.download_error_message",e.getMessage()));
        e.printStackTrace();
      }
      return null;
    }

    @Override
    protected void done() {
      super.done();
      setVisible(false);
      dispose();
    }

    private void downloadAndUnpack(String urlString, File saveTo,
                                   File unpackTo, boolean setExec) throws IOException {
      URL url = null;
      try {
        url = new URL(urlString);
      } catch (MalformedURLException e) {
    	  //This is expected for API level 14 and more
    	  try {
    		  url = new URL(REPOSITORY_URL + urlString);
    	  } catch (MalformedURLException e1) {
    		  //This exception is not expected. Need to return.
    		  e1.printStackTrace();
    		  return;
    	  }
      }
      URLConnection conn = url.openConnection();

      InputStream inputStream = conn.getInputStream();
      FileOutputStream outputStream = new FileOutputStream(saveTo);

      byte[] b = new byte[BUFFER_SIZE];
      int count;
      while ((count = inputStream.read(b)) >= 0) {
        outputStream.write(b, 0, count);
        downloadedSize += count;

        firePropertyChange(AndroidMode.getTextString("download_property.change_event_downloaded"), 0, downloadedSize);
      }
      outputStream.flush(); outputStream.close(); inputStream.close();

      inputStream.close();
      outputStream.close();

      AndroidUtil.extractFolder(saveTo, unpackTo, setExec);
    }

    private void getMainDownloadUrls(SDKUrlHolder urlHolder, 
        String repositoryUrl, String requiredHostOs) 
        throws ParserConfigurationException, IOException, SAXException, XPathException {
      DocumentBuilderFactory dbf = DocumentBuilderFactory.newInstance();
      DocumentBuilder db = dbf.newDocumentBuilder();
      Document doc = db.parse(new URL(repositoryUrl).openStream());

      XPathFactory xPathfactory = XPathFactory.newInstance();
      XPath xpath = xPathfactory.newXPath();
      XPathExpression expr;
      NodeList remotePackages;
      boolean found;
      
      // -----------------------------------------------------------------------
      // platform
      expr = xpath.compile("//remotePackage[starts-with(@path, \"platforms;\")]"); //Search for all Platforms
      remotePackages = (NodeList) expr.evaluate(doc, XPathConstants.NODESET);
      if (remotePackages != null) {
        ArrayList<String> recentsArray = getRecentVersion(remotePackages,1);
        NodeList childNodes = remotePackages.item(Integer.parseInt(recentsArray.get(0))).getChildNodes();

        ArrayList<String> urlData = parseURL(childNodes,false,requiredHostOs);

        urlHolder.platformVersion = recentsArray.get(1);
        urlHolder.platformFilename = urlData.get(0);
        urlHolder.platformUrl = REPOSITORY_URL + urlHolder.platformFilename;
        urlHolder.totalSize += Integer.parseInt(urlData.get(1));
      } else {
        throw new IOException(AndroidMode.getTextString("sdk_downloader.error_cannot_find_platform_files"));
      }

      // Difference between platform tools, build tools, and SDK tools: 
      // http://stackoverflow.com/questions/19911762/what-is-android-sdk-build-tools-and-which-version-should-be-used
      // Always get the latest!
      
      // -----------------------------------------------------------------------
      // platform-tools
      expr = xpath.compile("//remotePackage[@path=\"platform-tools\"]");
      remotePackages = (NodeList) expr.evaluate(doc, XPathConstants.NODESET);
      if (remotePackages != null) {
        parseAndSet(urlHolder, remotePackages, requiredHostOs, PLATFORM_TOOLS);
      } else {
        throw new IOException(AndroidMode.getTextString("sdk_downloader.error_cannot_find_platform_tools"));
      }

      // -----------------------------------------------------------------------
      // build-tools
      expr = xpath.compile("//remotePackage[starts-with(@path, \"build-tools;\")]");
      remotePackages = (NodeList) expr.evaluate(doc, XPathConstants.NODESET);
      found = false;
      if (remotePackages != null) {
        ArrayList<String> recentsArray = getRecentVersion(remotePackages,2);
        NodeList childNode = remotePackages.item(Integer.parseInt(recentsArray.get(0))).getChildNodes();
        urlHolder.buildToolsVersion = recentsArray.get(1);

        try {
          ArrayList<String> urlData = parseURL(childNode, true, requiredHostOs);
          urlHolder.buildToolsFilename = urlData.get(0);
          urlHolder.buildToolsUrl = REPOSITORY_URL + urlHolder.buildToolsFilename;
          urlHolder.totalSize += Integer.parseInt(urlData.get(1));
          found = true;
        }
        catch (Error e){
          e.printStackTrace();
        }
      }
      if (!found) {
        throw new IOException(AndroidMode.getTextString("sdk_downloader.error_cannot_find_build_tools"));
      }
      
      // -----------------------------------------------------------------------
      // tools
      expr = xpath.compile("//remotePackage[@path=\"tools\"]"); //Matches two items according to xml file
      remotePackages = (NodeList) expr.evaluate(doc, XPathConstants.NODESET);
      found = false;
      if (remotePackages != null) {
        ArrayList<String> recentsArray = getRecentVersion(remotePackages,2);

        urlHolder.toolsVersion = recentsArray.get(1);

        NodeList childNodes = remotePackages.item(Integer.parseInt(recentsArray.get(0))).getChildNodes(); //Second item is the latest tools for now
        urlHolder.buildToolsVersion = recentsArray.get(1);

        try {
          ArrayList<String> urlData = parseURL(childNodes, true, requiredHostOs);
          urlHolder.toolsFilename = urlData.get(0);
          urlHolder.toolsUrl = REPOSITORY_URL + urlHolder.buildToolsFilename;
          urlHolder.totalSize += Integer.parseInt(urlData.get(1));
          found = true;
        }
        catch (Error e){
          e.printStackTrace();
        }
      } 
      if (!found) {
        throw new IOException(AndroidMode.getTextString("sdk_downloader.error_cannot_find_tools"));
      }

      // -----------------------------------------------------------------------
      // emulator
<<<<<<< HEAD
      //NOTE: Emulator Download moved from SDK Download,
      //Will be done along with Emulator Image installation
//      expr = xpath.compile("//remotePackage[@path=\"emulator\"]"); //Matches two items according to xml file
//      remotePackages = (NodeList) expr.evaluate(doc, XPathConstants.NODESET);
//      found = false;
//      if (remotePackages != null) {
//        ArrayList<String> recentsArray = getRecentVersion(remotePackages,2);
//
//        urlHolder.emulatorVersion = recentsArray.get(1);
//
//        NodeList childNodes = remotePackages.item(Integer.parseInt(recentsArray.get(0))).getChildNodes();
//
//        urlHolder.buildToolsVersion = recentsArray.get(1);
//
//        try {
//          ArrayList<String> urlData = parseURL(childNodes, true, requiredHostOs);
//          urlHolder.emulatorFilename = urlData.get(0);
//          urlHolder.emulatorUrl = REPOSITORY_URL + urlHolder.buildToolsFilename;
//          urlHolder.totalSize += Integer.parseInt(urlData.get(1));
//          found = true;
//        }
//        catch (Error e){
//          e.printStackTrace();
//        }
//      }
//      if (!found) {
//        throw new IOException(AndroidMode.getTextString("sdk_downloader.error_cannot_find_emulator"));
//      }
    }
  }

  class QueryUrl extends SwingWorker<Object,Object>{
    SDKUrlHolder downloadUrls;

    QueryUrl(SDKUrlHolder downloadUrls){
      this.downloadUrls = downloadUrls;
    }


    @Override
    protected Object doInBackground() throws Exception {
      downloadTask = new SDKDownloadTask();
      String repositoryUrl = REPOSITORY_URL + REPOSITORY_LIST;
      String addonUrl = REPOSITORY_URL + ADDON_LIST;
      String haxmUrl = HAXM_URL + ADDON_LIST;
      try {
        downloadTask.getMainDownloadUrls(downloadUrls, repositoryUrl, Platform.getName());
        getExtrasDownloadUrls(downloadUrls, addonUrl, Platform.getName());
        getHaxmDownloadUrl(downloadUrls, haxmUrl, Platform.getName());
      } catch (IOException e) {
        e.printStackTrace();
      } catch (XPathException e) {
        e.printStackTrace();
      } catch (ParserConfigurationException e) {
        e.printStackTrace();
      } catch (SAXException e) {
        e.printStackTrace();
=======
      expr = xpath.compile("//remotePackage[@path=\"emulator\"]"); //Matches two items according to xml file
      remotePackages = (NodeList) expr.evaluate(doc, XPathConstants.NODESET);
      found = false;
      if (remotePackages != null) {
        ArrayList<String> recentsArray = getRecentVersion(remotePackages,2);

        urlHolder.emulatorVersion = recentsArray.get(1);

        NodeList childNodes = remotePackages.item(Integer.parseInt(recentsArray.get(0))).getChildNodes();

        urlHolder.buildToolsVersion = recentsArray.get(1);

        try {
          ArrayList<String> urlData = parseURL(childNodes, true, requiredHostOs);
          urlHolder.emulatorFilename = urlData.get(0);
          urlHolder.emulatorUrl = REPOSITORY_URL + urlHolder.buildToolsFilename;
          urlHolder.totalSize += Integer.parseInt(urlData.get(1));
          found = true;
        }
        catch (Error e){
          e.printStackTrace();
        }
      }
      if (!found) {
        throw new IOException(AndroidMode.getTextString("sdk_downloader.error_cannot_find_emulator"));
>>>>>>> 1abe67d3
      }
      return null;
    }

    @Override
    protected void done() {
      super.done();
      createInitLayout(downloadUrls);
    }
  }

  private void getExtrasDownloadUrls(SDKUrlHolder urlHolder, 
      String repositoryUrl, String requiredHostOs) 
      throws ParserConfigurationException, IOException, SAXException, XPathException {
    DocumentBuilderFactory dbf = DocumentBuilderFactory.newInstance();
    DocumentBuilder db = dbf.newDocumentBuilder();
    Document doc = db.parse(new URL(repositoryUrl).openStream());

    XPathFactory xPathfactory = XPathFactory.newInstance();
    XPath xpath = xPathfactory.newXPath();
    XPathExpression expr;
    NodeList remotePackages;

    // ---------------------------------------------------------------------
    // Android Support repository
    expr = xpath.compile("//remotePackage[@path=\"extras;android;m2repository\"]");
    remotePackages = (NodeList) expr.evaluate(doc, XPathConstants.NODESET);
    if (remotePackages != null) {
      parseAndSet(urlHolder, remotePackages, requiredHostOs, ANDROID_REPO);
    }

    // ---------------------------------------------------------------------
    // Google repository
    expr = xpath.compile("//remotePackage[@path=\"extras;google;m2repository\"]");
    remotePackages = (NodeList) expr.evaluate(doc, XPathConstants.NODESET);
    if (remotePackages != null) {
      parseAndSet(urlHolder, remotePackages, requiredHostOs, GOOGLE_REPO);
    }

    // ---------------------------------------------------------------------
    // USB driver
    expr = xpath.compile("//remotePackage[@path=\"extras;google;usb_driver\"]");
    remotePackages = (NodeList) expr.evaluate(doc, XPathConstants.NODESET);
    if (remotePackages != null && Platform.isWindows()) {
      parseAndSet(urlHolder, remotePackages, requiredHostOs, USB_DRIVER);
    }
  }

  private void getHaxmDownloadUrl(SDKUrlHolder urlHolder,
                                     String repositoryUrl, String requiredHostOs)
          throws ParserConfigurationException, IOException, SAXException, XPathException {
    if (requiredHostOs.equals("linux"))
      return;

    DocumentBuilderFactory dbf = DocumentBuilderFactory.newInstance();
    DocumentBuilder db = dbf.newDocumentBuilder();
    Document doc = db.parse(new URL(repositoryUrl).openStream());

    XPathFactory xPathfactory = XPathFactory.newInstance();
    XPath xpath = xPathfactory.newXPath();
    XPathExpression expr;
    NodeList remotePackages;

    expr = xpath.compile("//remotePackage[@path=\"extras;intel;Hardware_Accelerated_Execution_Manager\"]");
    remotePackages = (NodeList) expr.evaluate(doc, XPathConstants.NODESET);
    if (remotePackages != null) {
      ArrayList<String> haxmDetailsArray = getRecentVersion(remotePackages,2);
      for (int i=0; i < remotePackages.getLength(); ++i) {
        NodeList childNodes = remotePackages.item(i).getChildNodes();
        NodeList archives = ((Element) childNodes).getElementsByTagName("archive");

        NodeList archive = archives.item(0).getChildNodes();
        NodeList os = ((Element) archive).getElementsByTagName("host-os");

        if (!os.item(0).getTextContent().equals(requiredHostOs))
          continue;

        NodeList complete = ((Element) archive).getElementsByTagName("complete");
        NodeList url = ((Element) complete.item(0)).getElementsByTagName("url");
        NodeList size = ((Element) complete.item(0)).getElementsByTagName("size");

        urlHolder.haxmVersion = haxmDetailsArray.get(1);
        urlHolder.haxmFilename = url.item(0).getTextContent();
        urlHolder.haxmUrl = HAXM_URL + urlHolder.haxmFilename;
        urlHolder.totalSize += Integer.parseInt(size.item(0).getTextContent());
        break;
      }
    }
  }

  private void parseAndSet(SDKUrlHolder urlHolder, NodeList remotePackages, String requiredHostOs, int packageN) {
    NodeList childNodes = remotePackages.item(0).getChildNodes();
    ArrayList<String> recentsArray = null;
    if(packageN == PLATFORM_TOOLS) { //if usb driver, the repository structure is different
      recentsArray = getRecentVersion(remotePackages,2);
      childNodes = remotePackages.item(Integer.parseInt(recentsArray.get(0))).getChildNodes();
    }

    ArrayList<String> urlData;

    switch (packageN) {
      case PLATFORM_TOOLS:
        urlData = parseURL(childNodes,true,requiredHostOs);
        urlHolder.platformToolsVersion = recentsArray.get(1);
        urlHolder.platformToolsFilename = urlData.get(0);
        urlHolder.platformToolsUrl = REPOSITORY_URL + urlHolder.platformToolsFilename;
        urlHolder.totalSize += Integer.parseInt(urlData.get(1));
        break;
//       case ANDROID_REPO:
//         urlHolder.supportRepoFilename = url.item(0).getTextContent();
//         urlHolder.supportRepoUrl = REPOSITORY_URL + urlHolder.supportRepoFilename;
//         urlHolder.totalSize += Integer.parseInt(size.item(0).getTextContent());
//         break;
//       case GOOGLE_REPO:
//          urlHolder.googleRepoFilename = url.item(0).getTextContent();
//          urlHolder.googleRepoUrl = REPOSITORY_URL + urlHolder.googleRepoFilename;
//          urlHolder.totalSize += Integer.parseInt(size.item(0).getTextContent());
//          break;
      case USB_DRIVER:
        urlData = parseURL(childNodes,false,requiredHostOs);
        urlHolder.usbDriverFilename = urlData.get(0);
        urlHolder.usbDriverUrl = REPOSITORY_URL + urlHolder.usbDriverFilename;
        urlHolder.totalSize += Integer.parseInt(urlData.get(1));
        break;
    }
  }


  //check stability of all listed versions and return the most recent one
  private ArrayList<String> getRecentVersion(NodeList remotePackages,int packageType){
    ArrayList versionList = new ArrayList();
    ArrayList<String> recentsArray = new ArrayList<String>();

    for(int i=0;i<remotePackages.getLength();i++){
      NodeList childNodes = remotePackages.item(i).getChildNodes();
      NodeList channel = ((Element) childNodes).getElementsByTagName("channelRef");

      if(!(channel.item(0).getAttributes().getNamedItem("ref").getTextContent().equals("channel-0"))) {
        continue;
      }
      switch (packageType){
        case 1://platforms
          NodeList typeDetails = ((Element) childNodes).getElementsByTagName("type-details");
          NodeList apiLevel = ((Element) typeDetails.item(0)).getElementsByTagName("api-level");
          versionList.add(Integer.parseInt(apiLevel.item(0).getTextContent()));
          break;

        case 2 ://platform-tools , tools, buildTools, Emulator
          NodeList revision = ((Element) childNodes).getElementsByTagName("revision");
          int majorVersion = Integer.parseInt(((Element) revision.item(0).getChildNodes()).getElementsByTagName("major").item(0).getTextContent()) * 100;
          int minorVersion = Integer.parseInt(((Element) revision.item(0).getChildNodes()).getElementsByTagName("minor").item(0).getTextContent()) * 10;
          int microVersion = Integer.parseInt(((Element) revision.item(0).getChildNodes()).getElementsByTagName("micro").item(0).getTextContent()) * 1;
          versionList.add(majorVersion+minorVersion+microVersion);
          break;
      }
    }
    recentsArray.add(versionList.indexOf(Collections.max(versionList))+"");
    int version = (int) Collections.max(versionList);
    if(packageType!=1){
      recentsArray.add(version/100 + "." + (version/10)%10 + "." + (version%10));
    } else{
      recentsArray.add(version+"");
    }
    return recentsArray;
  }

  private ArrayList<String> parseURL(NodeList childNodes,boolean checkPlatform,String requiredHostOs){

    ArrayList<String> parseURLArray = new ArrayList<String>();
    NodeList archives = ((Element) childNodes).getElementsByTagName("archive");

    for (int j = 0; j < archives.getLength(); ++j) {
      NodeList archive = archives.item(j).getChildNodes();
      NodeList complete = ((Element) archive).getElementsByTagName("complete");

      NodeList url = ((Element) complete.item(0)).getElementsByTagName("url");
      NodeList size = ((Element) complete.item(0)).getElementsByTagName("size");

      parseURLArray.add(url.item(0).getTextContent());
      parseURLArray.add(size.item(0).getTextContent());

      if (checkPlatform) {
        NodeList os = ((Element) archive).getElementsByTagName("host-os");
        if (os.item(0).getTextContent().equals(requiredHostOs)) {
          parseURLArray.add(os.item(0).getTextContent());
          break;
        }
      }
    }
    return parseURLArray;
  }
  
  private void renameFolder(File baseFolder, String expected, String actual)
      throws IOException {
    File expectedPath = new File(baseFolder, expected);
    File actualPath = new File(baseFolder, actual);
    if (!expectedPath.exists()) {
      if (actualPath.exists()) {
        actualPath.renameTo(expectedPath);
      } else {
        throw new IOException(AndroidMode.getTextString("sdk_downloader.error.cannot_unpack_platform", actualPath.getAbsolutePath()));
      }
    }        
  }
  
  @Override
  public void propertyChange(PropertyChangeEvent evt) {
    if (evt.getPropertyName().equals(AndroidMode.getTextString("download_property.change_event_total"))) {
      progressBar.setIndeterminate(false);
      totalSize = (Integer) evt.getNewValue();
      progressBar.setMaximum(totalSize);
    } else if (evt.getPropertyName().equals(AndroidMode.getTextString("download_property.change_event_downloaded"))) {
      downloadedTextArea.setText(humanReadableByteCount((Integer) evt.getNewValue(), true)
          + " / " + humanReadableByteCount(totalSize, true));
      progressBar.setValue((Integer) evt.getNewValue());
    }
  }

  // http://stackoverflow.com/questions/3758606/how-to-convert-byte-size-into-human-readable-format-in-java
  public static String humanReadableByteCount(long bytes, boolean si) {
    int unit = si ? 1000 : 1024;
    if (bytes < unit) return bytes + " B";
    int exp = (int) (Math.log(bytes) / Math.log(unit));
    String pre = (si ? "kMGTPE" : "KMGTPE").charAt(exp-1) + (si ? "" : "i");
    return String.format("%.1f %sB", bytes / Math.pow(unit, exp), pre);
  }

  public SDKDownloader(Frame editor) {
    super(editor, AndroidMode.getTextString("sdk_downloader.download_title"), true);
    this.editor = editor;
    this.sdk = null;
    SDKUrlHolder downloadUrls = new SDKUrlHolder();
    QueryUrl queryTask = new QueryUrl(downloadUrls);
    queryTask.execute();

    //Base UX----------------------------------
    add(new JLabel("Querying...",SwingConstants.CENTER));
    setSize(150,100);
    setLocationRelativeTo(editor);
    setAlwaysOnTop(false);
    setVisible(true);
  }
  
  public void run(SDKUrlHolder downloadUrls, File sdkFolder) {
    cancelled = false;
    downloadTask = new SDKDownloadTask(downloadUrls,sdkFolder);
    downloadTask.addPropertyChangeListener(this);
    downloadTask.execute();
  }
  
  public boolean cancelled() {
    return cancelled;
  }

  public boolean isGoBack() {return goBack;}
  
  public AndroidSDK getSDK() {
    return sdk;
  }

  private void addPackage(GridBagConstraints gc, int gridy, JPanel packagesPanel,
                          String packageName, String packageVersion){
    gc.gridx = 0; gc.gridy = gridy;
    gc.weightx = 0.5;
    JLabel packageLabel = new JLabel(packageName);
    packagesPanel.add(packageLabel,gc);
    JLabel versionLabel = new JLabel(packageVersion);
    gc.gridx = 1; gc.gridy = gridy;
    gc.weightx = 1;
    packagesPanel.add(versionLabel,gc);
  }

  private void createInitLayout(SDKUrlHolder downloadUrls) {
    goBack = false;
    Container outer = getContentPane();
    outer.removeAll();
    final SDKUrlHolder urlHolder = downloadUrls;

    outer.setLayout(new BorderLayout());

    JPanel mainPanel = new JPanel();
    mainPanel.setPreferredSize(Toolkit.zoom(300,225));
    outer.add(mainPanel,BorderLayout.EAST);

    //List Packages to be downloaded here------------------------------------------
    JPanel packagesPanel = new JPanel();
    packagesPanel.setPreferredSize(Toolkit.zoom(300,125));
    packagesPanel.setAlignmentX(RIGHT_ALIGNMENT);
    Border border = BorderFactory.createLineBorder(Color.black,1,true);
    packagesPanel.setBorder(BorderFactory.createTitledBorder(border,"Packages to download: "));
    packagesPanel.setLayout(new GridBagLayout());

    mainPanel.add(packagesPanel);

    GridBagConstraints gc = new GridBagConstraints();
    gc.anchor = NORTHWEST;
    gc.weighty = 0.5;

    addPackage(gc,0,packagesPanel,"SDK Platform: ",downloadUrls.platformVersion);
    addPackage(gc,1,packagesPanel,"SDK PlatformTools: ",downloadUrls.platformToolsVersion);
    addPackage(gc,2,packagesPanel,"Android Build Tools: ",downloadUrls.buildToolsVersion);
    addPackage(gc,3,packagesPanel,"Android Tools: ",downloadUrls.toolsVersion);
    //faddPackage(gc,4,packagesPanel,"Android Emulator: ",downloadUrls.emulatorVersion);
    if(Platform.getName()!="linux") addPackage(gc,5,packagesPanel,"Android Build Tools: ",downloadUrls.haxmVersion);

    //SDK_Path selection Panel---------------------------------------
    JPanel downloadPathPanel = new JPanel();
    downloadPathPanel.setLayout(new BorderLayout());
    JLabel pathLabel = new JLabel("Installation Path: ");
    downloadPathPanel.add(pathLabel,BorderLayout.NORTH);

    final JLabel locationLabel = new JLabel(processing.app.Base.getSketchbookFolder().getAbsolutePath());
    locationLabel.setMaximumSize(Toolkit.zoom(100,locationLabel.getHeight()));
    locationLabel.setPreferredSize(Toolkit.zoom(100,locationLabel.getHeight()));
    locationLabel.setToolTipText(locationLabel.getText());
    downloadPathPanel.add(locationLabel,BorderLayout.WEST);

    JButton selectPathButton = new JButton("Change");
    Dimension dim = new Dimension(Toolkit.getButtonWidth(),
            Toolkit.zoom(selectPathButton.getPreferredSize().height));
    selectPathButton.addActionListener(new ActionListener() {
      @Override
      public void actionPerformed(ActionEvent e) {
        if (Platform.isMacOS()){
          FileDialog fd = new FileDialog(editor,"Select Download Location", FileDialog.LOAD);
          fd.setDirectory(processing.app.Base.getSketchbookFolder().getAbsolutePath());
          System.setProperty("apple.awt.fileDialogForDirectories", "true");
          fd.setModalityType(Dialog.ModalityType.APPLICATION_MODAL);
          fd.setVisible(true);
          System.setProperty("apple.awt.fileDialogForDirectories", "false");
          if(fd.getFile() != null){
            locationLabel.setText(new File(fd.getDirectory(),fd.getFile()).getAbsolutePath());
            locationLabel.setToolTipText(locationLabel.getText());
          }
        } else {
          JFileChooser fc = new JFileChooser();
          fc.setDialogTitle("Select Download Location");
          fc.setCurrentDirectory(processing.app.Base.getSketchbookFolder());
          fc.setFileSelectionMode(JFileChooser.DIRECTORIES_ONLY);
          fc.showOpenDialog(SDKDownloader.super.rootPane); //To put it on top of the modalDialog
          if (fc.getSelectedFile() != null) {
            locationLabel.setText(fc.getSelectedFile().getAbsolutePath());
            locationLabel.setToolTipText(locationLabel.getText());
          }
        }
      }
    });
    downloadPathPanel.add(selectPathButton,BorderLayout.EAST);
    mainPanel.add(downloadPathPanel);

    //Buttons Panel on the bottom-------------------------------------------
    JPanel buttons = new JPanel();
    buttons.setAlignmentX(LEFT_ALIGNMENT);

    JButton backButton = new JButton("Back");
    backButton.setPreferredSize(dim);
    backButton.addActionListener(new ActionListener() {
      @Override
      public void actionPerformed(ActionEvent e) {
        dispose();
        goBack = true;
      }
    });
    buttons.add(backButton);

    JButton continueButton = new JButton("Continue");
    continueButton.setPreferredSize(dim);
    continueButton.addActionListener(new ActionListener() {
      @Override
      public void actionPerformed(ActionEvent e) {
        File sdkFolder = new File(locationLabel.getText());
        run(urlHolder,sdkFolder);
        createLayout();
      }
    });
    buttons.add(continueButton);

    JButton cancelButton = new JButton("Cancel");
    cancelButton.setPreferredSize(dim);
    buttons.add(cancelButton);
    cancelButton.addActionListener(new ActionListener() {
      @Override
      public void actionPerformed(ActionEvent e) {
        dispose();
        cancelled = true;
      }
    });
    mainPanel.add(buttons);

    //The side panel with image Icon-------------------------------------------
    JPanel sidePanel = new JPanel(new BorderLayout());
    sidePanel.setPreferredSize(Toolkit.zoom(100,0));
    sidePanel.setBackground(Color.white);
    outer.add(sidePanel,BorderLayout.WEST);
    sidePanel.setAlignmentY(CENTER_ALIGNMENT);
    JLabel logo = new JLabel(Toolkit.getLibIcon("/icons/pde-64.png"));
    sidePanel.add(logo,BorderLayout.CENTER);

    pack();
    setLocationRelativeTo(editor);
  }
  
  private void createLayout() {
    Container outer = getContentPane();
    outer.removeAll();

    Box vbox = Box.createVerticalBox();
    vbox.setBorder(new EmptyBorder(BOX_BORDER, BOX_BORDER, BOX_BORDER, BOX_BORDER));
    outer.add(vbox);

    String labelText = AndroidMode.getTextString("sdk_downloader.download_sdk_label");
    JLabel textarea = new JLabel(labelText);
    textarea.setAlignmentX(LEFT_ALIGNMENT);
    vbox.add(textarea);

    // Needed to put the progressBar inside this panel so we can set its size
    JPanel progressPanel = new JPanel(); 
    BoxLayout boxLayout = new BoxLayout(progressPanel, BoxLayout.Y_AXIS);
    progressPanel.setLayout(boxLayout);    
    progressBar = new JProgressBar(0, 100);
    progressBar.setPreferredSize(new Dimension(BAR_WIDTH, BAR_HEIGHT));
    progressBar.setValue(0);
    progressBar.setStringPainted(true);
    progressBar.setIndeterminate(true);
    progressBar.setBorder(new EmptyBorder(BAR_BORDER, BAR_BORDER, BAR_BORDER, BAR_BORDER));
    progressPanel.add(progressBar);
    vbox.add(progressPanel);

    downloadedTextArea = new JLabel("0 / 0 MB");
    downloadedTextArea.setAlignmentX(LEFT_ALIGNMENT);
    vbox.add(downloadedTextArea);

    vbox.add(Box.createVerticalStrut(GAP));
    
    // buttons
    JPanel buttons = new JPanel();
//    buttons.setPreferredSize(new Dimension(400, 35));
//    JPanel buttons = new JPanel() {
//      public Dimension getPreferredSize() {
//        return new Dimension(400, 35);
//      }
//      public Dimension getMinimumSize() {
//        return new Dimension(400, 35);
//      }
//      public Dimension getMaximumSize() {
//        return new Dimension(400, 35);
//      }
//    };

//    Box buttons = Box.createHorizontalBox();
    buttons.setAlignmentX(LEFT_ALIGNMENT);
    JButton cancelButton = new JButton(AndroidMode.getTextString("download_prompt.cancel"));
    Dimension dim = new Dimension(Toolkit.getButtonWidth()*2,
                                  Toolkit.zoom(cancelButton.getPreferredSize().height));

    cancelButton.setPreferredSize(dim);
    cancelButton.addActionListener(new ActionListener() {
      public void actionPerformed(ActionEvent e) {
        if (downloadTask != null) {
          downloadTask.cancel(true);
        }
        setVisible(false);
        cancelled = true;
      }
    });
    cancelButton.setEnabled(true);

    buttons.add(cancelButton);
//    buttons.setMaximumSize(new Dimension(300, buttons.getPreferredSize().height));
    vbox.add(buttons);

    JRootPane root = getRootPane();
    root.setDefaultButton(cancelButton);
    ActionListener disposer = new ActionListener() {
      public void actionPerformed(ActionEvent actionEvent) {
        setVisible(false);
      }
    };
    Toolkit.registerWindowCloseKeys(root, disposer);
    Toolkit.setIcon(this);

    pack();

    setResizable(false);
    setLocationRelativeTo(editor);
  }
}<|MERGE_RESOLUTION|>--- conflicted
+++ resolved
@@ -53,12 +53,8 @@
 import java.net.URLConnection;
 import java.util.ArrayList;
 import java.util.Collections;
-<<<<<<< HEAD
-
 import static java.awt.GridBagConstraints.NORTHWEST;
 import static processing.mode.android.AndroidBuild.TARGET_SDK;
-=======
->>>>>>> 1abe67d3
 
 @SuppressWarnings("serial")
 public class SDKDownloader extends JDialog implements PropertyChangeListener {
@@ -145,26 +141,8 @@
       if (!tempFolder.exists()) tempFolder.mkdir();
 
       try {
-<<<<<<< HEAD
         SDKUrlHolder downloadUrls = this.urlHolder;
-=======
-        SDKUrlHolder downloadUrls = new SDKUrlHolder();
-        String repositoryUrl = REPOSITORY_URL + REPOSITORY_LIST;
-        String addonUrl = REPOSITORY_URL + ADDON_LIST;
-        String haxmUrl = HAXM_URL + ADDON_LIST;
-        getMainDownloadUrls(downloadUrls, repositoryUrl, Platform.getName());
-        getExtrasDownloadUrls(downloadUrls, addonUrl, Platform.getName());
-        getHaxmDownloadUrl(downloadUrls, haxmUrl, Platform.getName());
->>>>>>> 1abe67d3
         firePropertyChange(AndroidMode.getTextString("download_property.change_event_total"), 0, downloadUrls.totalSize);
-
-        //TODO convert log messages to proper window before download task begins
-        System.out.println("Platform Downloaded:" + downloadUrls.platformVersion);
-        System.out.println("BuildTools Version: " + downloadUrls.buildToolsVersion);
-        System.out.println("Tools Version: " + downloadUrls.toolsVersion);
-        System.out.println("Platform Tools Version: " + downloadUrls.platformToolsVersion);
-        System.out.println("Emulator Version : " + downloadUrls.emulatorVersion);
-        System.out.println("HAXM Version : " + downloadUrls.haxmVersion);
 
         // tools
         File downloadedTools = new File(tempFolder, downloadUrls.toolsFilename);
@@ -377,7 +355,6 @@
 
       // -----------------------------------------------------------------------
       // emulator
-<<<<<<< HEAD
       //NOTE: Emulator Download moved from SDK Download,
       //Will be done along with Emulator Image installation
 //      expr = xpath.compile("//remotePackage[@path=\"emulator\"]"); //Matches two items according to xml file
@@ -435,33 +412,6 @@
         e.printStackTrace();
       } catch (SAXException e) {
         e.printStackTrace();
-=======
-      expr = xpath.compile("//remotePackage[@path=\"emulator\"]"); //Matches two items according to xml file
-      remotePackages = (NodeList) expr.evaluate(doc, XPathConstants.NODESET);
-      found = false;
-      if (remotePackages != null) {
-        ArrayList<String> recentsArray = getRecentVersion(remotePackages,2);
-
-        urlHolder.emulatorVersion = recentsArray.get(1);
-
-        NodeList childNodes = remotePackages.item(Integer.parseInt(recentsArray.get(0))).getChildNodes();
-
-        urlHolder.buildToolsVersion = recentsArray.get(1);
-
-        try {
-          ArrayList<String> urlData = parseURL(childNodes, true, requiredHostOs);
-          urlHolder.emulatorFilename = urlData.get(0);
-          urlHolder.emulatorUrl = REPOSITORY_URL + urlHolder.buildToolsFilename;
-          urlHolder.totalSize += Integer.parseInt(urlData.get(1));
-          found = true;
-        }
-        catch (Error e){
-          e.printStackTrace();
-        }
-      }
-      if (!found) {
-        throw new IOException(AndroidMode.getTextString("sdk_downloader.error_cannot_find_emulator"));
->>>>>>> 1abe67d3
       }
       return null;
     }
