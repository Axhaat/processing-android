--- conflicted
+++ resolved
@@ -1,1095 +1,1077 @@
-/* -*- mode: java; c-basic-offset: 2; indent-tabs-mode: nil -*- */
-
-/*
- Part of the Processing project - http://processing.org
-
- Copyright (c) 2012-17 The Processing Foundation
- Copyright (c) 2009-12 Ben Fry and Casey Reas
-
- This program is free software; you can redistribute it and/or modify
- it under the terms of the GNU General Public License version 2
- as published by the Free Software Foundation.
-
- This program is distributed in the hope that it will be useful,
- but WITHOUT ANY WARRANTY; without even the implied warranty of
- MERCHANTABILITY or FITNESS FOR A PARTICULAR PURPOSE.  See the
- GNU General Public License for more details.
-
- You should have received a copy of the GNU General Public License
- along with this program; if not, write to the Free Software Foundation,
- Inc., 59 Temple Place, Suite 330, Boston, MA  02111-1307  USA
- */
-
-package processing.mode.android;
-
-import org.gradle.tooling.*;
-import processing.app.Base;
-import processing.app.Library;
-import processing.app.Messages;
-import processing.app.Platform;
-import processing.app.Preferences;
-import processing.app.Sketch;
-import processing.app.SketchException;
-import processing.app.Util;
-import processing.core.PApplet;
-import processing.mode.java.JavaBuild;
-import processing.mode.java.preproc.SurfaceInfo;
-
-import java.io.*;
-import java.util.HashMap;
-
-/** 
- * Class with all the infrastructure needed to build a sketch in the Android 
- * mode and run it either on the device or in the emulator, using Gradle as the
- * build system. It also exports the sketch as a Gradle project file to build 
- * from the command line or import into Android Studio, and a signed and aligned
- * package ready to upload to the Play Store.
- */
-class AndroidBuild extends JavaBuild {
-<<<<<<< HEAD
-  static public final int APP          = 0;
-  static public final int WALLPAPER    = 1;
-  static public final int WATCHFACE    = 2;
-  static public final int VR           = 3;
-  static public final int VR_CARDBOARD = 4;
-  static public final int VR_DAYDREAM  = 5;
-
-=======
-  static public final int APP       = 0;
-  static public final int WALLPAPER = 1;
-  static public final int WATCHFACE = 2;
-  static public final int VR        = 3;
-  static public final int AR        = 4;
->>>>>>> a85cbaad
-
-  // Minimum SDK's API levels required for each component:
-  static public final String MIN_SDK_APP       = "17"; // Android 4.2
-  static public final String MIN_SDK_WALLPAPER = "17"; // Android 4.2
-  static public final String MIN_SDK_VR        = "19"; // Android 4.4
-  static public final String MIN_SDK_AR        = "24"; // Android 7.0.0
-  static public final String MIN_SDK_WATCHFACE = "25"; // Android 7.1.1
-  
-  // Target SDK is stored in the preferences file.
-  static public String TARGET_SDK;  
-  static public String TARGET_PLATFORM;
-  static {
-    TARGET_SDK = Preferences.get("android.sdk.target");
-    if (TARGET_SDK == null || PApplet.parseInt(TARGET_SDK) < 26) { 
-      TARGET_SDK = "26"; 
-      Preferences.set("android.sdk.target", TARGET_SDK);
-    }
-    TARGET_PLATFORM = "android-" + TARGET_SDK;
-  }
-
-  // Versions of support, play services, wear and VR in use, also stored in
-  // preferences file so they can be changed without having to rebuilt/reinstall
-  // the mode.
-  static public String SUPPORT_VER;
-  static {
-    SUPPORT_VER = Preferences.get("android.sdk.support");
-    if (SUPPORT_VER == null || !versionCheck(SUPPORT_VER, "26.0.2")) {
-      SUPPORT_VER = "26.0.2"; 
-      Preferences.set("android.sdk.support", SUPPORT_VER);
-    }
-  }
-
-  static public String PLAY_SERVICES_VER;
-  static {
-    PLAY_SERVICES_VER = Preferences.get("android.sdk.play_services");
-    if (PLAY_SERVICES_VER == null || !versionCheck(PLAY_SERVICES_VER, "11.0.4")) {
-      PLAY_SERVICES_VER = "11.0.4"; 
-      Preferences.set("android.sdk.play_services", PLAY_SERVICES_VER);
-    }
-  }  
-  
-  static public String WEAR_VER;
-  static {
-    WEAR_VER = Preferences.get("android.sdk.wear");
-    if (WEAR_VER == null || !versionCheck(WEAR_VER, "2.1.0")) {
-      WEAR_VER = "2.1.0"; 
-      Preferences.set("android.sdk.wear", WEAR_VER);
-    }
-  }  
-  
-  static public String GVR_VER;
-  static {
-    GVR_VER = Preferences.get("android.sdk.gvr");
-    if (GVR_VER == null || !versionCheck(GVR_VER, "1.150.0")) {
-      GVR_VER = "1.150.0";
-      Preferences.set("android.sdk.gvr", GVR_VER);
-    }
-  }
-
-  static public String GAR_VER;
-  static {
-    GAR_VER = Preferences.get("android.sdk.ar");
-    if (GAR_VER == null) {
-      GAR_VER = "1.2.0";
-      Preferences.set("android.sdk.ar", GAR_VER);
-    }
-  }
-  
-  // Main activity or service 
-  static private final String APP_ACTIVITY_TEMPLATE = "AppActivity.java.tmpl";
-  static private final String WALLPAPER_SERVICE_TEMPLATE = "WallpaperService.java.tmpl";
-  static private final String WATCHFACE_SERVICE_TEMPLATE = "WatchFaceService.java.tmpl";
-  static private final String VR_ACTIVITY_TEMPLATE = "VRActivity.java.tmpl";
-  static private final String AR_ACTIVITY_TEMPLATE = "ARActivity.java.tmpl";
-  
-  // Additional resources
-  static private final String LAYOUT_ACTIVITY_TEMPLATE = "LayoutActivity.xml.tmpl";
-  static private final String STYLES_FRAGMENT_TEMPLATE = "StylesFragment.xml.tmpl";
-  static private final String STYLES_VR_TEMPLATE = "StylesVR.xml.tmpl";
-  static private final String STYLES_AR_TEMPLATE = "StylesAR.xml.tmpl";
-  static private final String XML_WALLPAPER_TEMPLATE = "XMLWallpaper.xml.tmpl";
-  static private final String STRINGS_WALLPAPER_TEMPLATE = "StringsWallpaper.xml.tmpl";
-  static private final String XML_WATCHFACE_TEMPLATE = "XMLWatchFace.xml.tmpl";
-  
-  // Gradle build files
-  static private final String GRADLE_SETTINGS_TEMPLATE = "Settings.gradle.tmpl";  
-  static private final String TOP_GRADLE_BUILD_TEMPLATE = "TopBuild.gradle.tmpl";
-  static private final String APP_GRADLE_BUILD_ECJ_TEMPLATE = "AppBuildECJ.gradle.tmpl";
-  static private final String APP_GRADLE_BUILD_TEMPLATE = "AppBuild.gradle.tmpl";
-  static private final String VR_GRADLE_BUILD_ECJ_TEMPLATE = "VRBuildECJ.gradle.tmpl";
-  static private final String VR_GRADLE_BUILD_TEMPLATE = "VRBuild.gradle.tmpl";
-  static private final String AR_GRADLE_BUILD_ECJ_TEMPLATE = "ARBuildECJ.gradle.tmpl";
-  static private final String AR_GRADLE_BUILD_TEMPLATE = "ARBuild.gradle.tmpl";
-  static private final String WEAR_GRADLE_BUILD_ECJ_TEMPLATE = "WearBuildECJ.gradle.tmpl";
-  static private final String WEAR_GRADLE_BUILD_TEMPLATE = "WearBuild.gradle.tmpl";
-  
-  // Icon files
-  static final String ICON_36 = "icon-36.png";
-  static final String ICON_48 = "icon-48.png";
-  static final String ICON_72 = "icon-72.png";
-  static final String ICON_96 = "icon-96.png";
-  static final String ICON_144 = "icon-144.png";
-  static final String ICON_192 = "icon-192.png"; 
-  static final String WATCHFACE_ICON_CIRCULAR = "preview_circular.png";
-  static final String WATCHFACE_ICON_RECTANGULAR = "preview_rectangular.png";
-  
-  private int appComponent = APP;
-  
-  private final AndroidSDK sdk;
-  private final File coreZipFile;
-
-  /** whether this is a "debug" or "release" build */
-  private String target;
-  
-  /** The manifest for the sketch being built */
-  private Manifest manifest;
-
-  /** temporary folder safely inside a 8.3-friendly folder */
-  private File tmpFolder;
-
-  /** Determines which gradle build template will be used */
-  private boolean exportProject = false;
-
-  /** Renderer used by the sketch */
-  private String renderer = "";
-  
-  /** Name of the Gradle module in the project, either app or wear */
-  private String module = "";
-  
-  /**
-   * Constructor.
-   * @param sketch the sketch to be built
-   * @param mode reference to the mode
-   * @param appComp component (regular handheld app, wallpaper, watch face, VR, AR)
-   * @param emu build to run in emulator or on device if false 
-   */  
-  public AndroidBuild(Sketch sketch, AndroidMode mode, int comp) {
-    super(sketch);
-    appComponent = comp;
-    sdk = mode.getSDK();
-    coreZipFile = mode.getCoreZipLocation();
-    module = appComponent == WATCHFACE ? "wear" : "app";
-  }
-
-  
-  public String getPackageName() {
-    return manifest.getPackageName();
-  }
-  
-
-  public int getAppComponent() {
-    return appComponent;
-  }
-  
-  
-  public boolean isWear() {
-    return appComponent == WATCHFACE;
-  }  
-
-
-  public void cleanup() {
-    tmpFolder.deleteOnExit();
-  }  
-
-  
-  public boolean usesOpenGL() {
-    return renderer != null && (renderer.equals("P2D") || renderer.equals("P3D")); 
-  }
-  
-  
-  public String getPathForAPK() {
-    String suffix = target.equals("release") ? "release_unsigned" : "debug";
-    String apkName = getPathToAPK() + sketch.getName().toLowerCase() + "_" + suffix + ".apk";
-    final File apkFile = new File(tmpFolder, apkName);
-    if (!apkFile.exists()) {
-      return null;
-    }
-    return apkFile.getAbsolutePath();
-  }  
-
-
-  /**
-   * Build into temporary folders (needed for the Windows 8.3 bugs in the Android SDK).
-   * @param target "debug" or "release"
-   * @throws SketchException
-   * @throws IOException
-   */
-  public File build(String target) throws IOException, SketchException {
-    this.target = target;        
-    File folder = createProject(true);
-    if (folder == null) return null;
-    if (!gradleBuild()) return null;
-    return folder;      
-  }
-
-
-  /**
-   * Create an Gradle Android project folder, and run the preprocessor on the
-   * sketch. Creates the top and app modules in the case of regular, VR, AR and
-   * wallpapers, and top, mobile and wear modules in the case of watch faces.
-   */
-  protected File createProject(boolean external) 
-      throws IOException, SketchException {
-    tmpFolder = createTempBuildFolder(sketch);
-    System.out.println("Build folder: " + tmpFolder.getAbsolutePath());
-
-    // Create the 'src' folder with the preprocessed code.
-    srcFolder = new File(tmpFolder, module + "/src/main/java");
-    binFolder = srcFolder; // Needed in the the parent JavaBuild class
-    if (processing.app.Base.DEBUG) {
-      Platform.openFolder(tmpFolder);
-    }
-
-    manifest = new Manifest(sketch, appComponent, mode.getFolder(), false);    
-    manifest.setSdkTarget(TARGET_SDK);
-
-    // build the preproc and get to work
-    AndroidPreprocessor preproc = new AndroidPreprocessor(sketch, getPackageName());
-    // On Android, this init will throw a SketchException if there's a problem with size()
-    SurfaceInfo info = preproc.initSketchSize(sketch.getMainProgram());
-    preproc.initSketchSmooth(sketch.getMainProgram());
-    
-    sketchClassName = preprocess(srcFolder, getPackageName(), preproc, false);
-    if (sketchClassName != null) {
-      renderer = info.getRenderer();
-      writeMainClass(srcFolder, renderer, external);
-      createTopModule("':" + module +"'");
-      createAppModule(module);
-    }
-    
-    return tmpFolder;
-  }
-    
-  
-  protected boolean gradleBuild() throws SketchException {
-    ProjectConnection connection = GradleConnector.newConnector()
-            .forProjectDirectory(tmpFolder)
-            .connect();
-
-    boolean success = false;
-    BuildLauncher build = connection.newBuild();
-    build.setStandardOutput(System.out);
-    build.setStandardError(System.err);
-
-    try {      
-      if (target.equals("debug")) build.forTasks("assembleDebug");
-      else build.forTasks("assembleRelease");
-      build.run();
-      renameAPK();
-      success = true;
-    } catch (org.gradle.tooling.UnsupportedVersionException e) {
-      e.printStackTrace();
-      success = false;   
-    } catch (org.gradle.tooling.BuildException e) {      
-      e.printStackTrace();
-      success = false;
-    } catch (org.gradle.tooling.BuildCancelledException e) {
-      e.printStackTrace();
-      success = false;      
-    } catch (org.gradle.tooling.GradleConnectionException e) {
-      e.printStackTrace();
-      success = false;        
-    } catch (Exception e) {
-      e.printStackTrace();
-      success = false;      
-    } finally {
-      connection.close();
-    }
-    
-    return success;
-  }
-  
-  
-  // ---------------------------------------------------------------------------
-  // Gradle modules  
-  
-  
-  private void createTopModule(String projectModules) 
-      throws IOException {
-    File buildTemplate = mode.getContentFile("templates/" + TOP_GRADLE_BUILD_TEMPLATE);
-    File buildlFile = new File(tmpFolder, "build.gradle");
-    Util.copyFile(buildTemplate, buildlFile);
-    
-    writeLocalProps(new File(tmpFolder, "local.properties"));
-    AndroidUtil.writeFile(new File(tmpFolder, "gradle.properties"),
-        new String[]{"org.gradle.jvmargs=-Xmx1536m"});
-    
-    File settingsTemplate = mode.getContentFile("templates/" + GRADLE_SETTINGS_TEMPLATE);    
-    File settingsFile = new File(tmpFolder, "settings.gradle");
-    HashMap<String, String> replaceMap = new HashMap<String, String>();
-    replaceMap.put("@@project_modules@@", projectModules);    
-    AndroidUtil.createFileFromTemplate(settingsTemplate, settingsFile, replaceMap); 
-  }
-  
-  
-  private void createAppModule(String moduleName)
-      throws SketchException, IOException {
-    File moduleFolder = AndroidUtil.createPath(tmpFolder, moduleName);
-    
-    String minSdk;
-    String tmplFile;
-<<<<<<< HEAD
-    if (appComponent == VR_CARDBOARD || appComponent == VR_DAYDREAM) {
-=======
-    if (appComponent == AR){
-      minSdk = MIN_SDK_AR;
-      tmplFile = exportProject ? AR_GRADLE_BUILD_TEMPLATE : AR_GRADLE_BUILD_ECJ_TEMPLATE;
-    }else if (appComponent == VR) {
->>>>>>> a85cbaad
-      minSdk = MIN_SDK_VR;
-      tmplFile = exportProject ? VR_GRADLE_BUILD_TEMPLATE : VR_GRADLE_BUILD_ECJ_TEMPLATE;
-    } else if (appComponent == WATCHFACE) {
-      minSdk = MIN_SDK_WATCHFACE;
-      tmplFile = exportProject ? WEAR_GRADLE_BUILD_TEMPLATE : WEAR_GRADLE_BUILD_ECJ_TEMPLATE;      
-    } else {
-      minSdk = MIN_SDK_APP;
-      tmplFile = exportProject ? APP_GRADLE_BUILD_TEMPLATE : APP_GRADLE_BUILD_ECJ_TEMPLATE;
-    }
-    
-    File appBuildTemplate = mode.getContentFile("templates/" + tmplFile);    
-    File appBuildFile = new File(moduleFolder, "build.gradle");    
-    HashMap<String, String> replaceMap = new HashMap<String, String>();
-    replaceMap.put("@@tools_folder@@", Base.getToolsFolder().getPath().replace('\\', '/'));
-    replaceMap.put("@@target_platform@@", sdk.getTargetPlatform().getPath().replace('\\', '/'));
-    replaceMap.put("@@package_name@@", getPackageName());    
-    replaceMap.put("@@min_sdk@@", minSdk);  
-    replaceMap.put("@@target_sdk@@", TARGET_SDK);
-    replaceMap.put("@@support_version@@", SUPPORT_VER);  
-    replaceMap.put("@@play_services_version@@", PLAY_SERVICES_VER);
-    replaceMap.put("@@wear_version@@", WEAR_VER);        
-    replaceMap.put("@@gvr_version@@", GVR_VER);
-    replaceMap.put("@@gar_version@@", GAR_VER);
-    replaceMap.put("@@version_code@@", manifest.getVersionCode());
-    replaceMap.put("@@version_name@@", manifest.getVersionName());
-    AndroidUtil.createFileFromTemplate(appBuildTemplate, appBuildFile, replaceMap);
-
-    AndroidUtil.writeFile(new File(moduleFolder, "proguard-rules.pro"),
-        new String[]{"# Add project specific ProGuard rules here."});
-
-    File libsFolder = AndroidUtil.createPath(moduleFolder, "libs");
-    File mainFolder = new File(moduleFolder, "src/main");
-    File resFolder = AndroidUtil.createPath(mainFolder, "res");
-    File assetsFolder = AndroidUtil.createPath(mainFolder, "assets");
-
-    writeRes(resFolder);
-
-    File tempManifest = new File(mainFolder, "AndroidManifest.xml");
-    manifest.writeCopy(tempManifest, sketchClassName);
-
-    Util.copyFile(coreZipFile, new File(libsFolder, "processing-core.jar"));
-
-    // Copy any imported libraries (their libs and assets),
-    // and anything in the code folder contents to the project.
-    copyImportedLibs(libsFolder, mainFolder, assetsFolder);
-    copyCodeFolder(libsFolder);
-
-    // Copy any system libraries needed by the project
-//    copyWearLib(libsFolder);
-//    copySupportLibs(libsFolder);
-//    if (getAppComponent() == APP) {
-//      copyAppCompatLib(libsFolder);
-//    }
-//    if (getAppComponent() == VR) {
-//      copyGVRLibs(libsFolder);
-//    }
-
-    // Copy the data folder (if one exists) to the project's 'assets' folder
-    final File sketchDataFolder = sketch.getDataFolder();
-    if (sketchDataFolder.exists()) {
-      Util.copyDir(sketchDataFolder, assetsFolder);
-    }
-
-    // Do the same for the 'res' folder. The user can copy an entire res folder
-    // into the sketch's folder, and it will be used in the project!
-    final File sketchResFolder = new File(sketch.getFolder(), "res");
-    if (sketchResFolder.exists()) {
-      Util.copyDir(sketchResFolder, resFolder);
-    }
-  }
-  
-  
-  // ---------------------------------------------------------------------------
-  // Templates
-  
-
-  private void writeMainClass(final File srcDirectory, 
-      final String renderer, final boolean external) {
-    int comp = getAppComponent();
-    String[] permissions = manifest.getPermissions();
-    if (comp == APP) {
-      writeFragmentActivity(srcDirectory, permissions, external);
-    } else if (comp == WALLPAPER) {
-      writeWallpaperService(srcDirectory, permissions, external);
-    } else if (comp == WATCHFACE) {
-      if (usesOpenGL()) {
-        writeWatchFaceGLESService(srcDirectory, permissions, external);  
-      } else {
-        writeWatchFaceCanvasService(srcDirectory, permissions, external);  
-      }      
-    } else if (comp == VR_CARDBOARD || comp == VR_DAYDREAM) {
-      writeVRActivity(srcDirectory, permissions, external);
-    } else if (comp == AR) {
-      writeARActivity(srcDirectory, permissions, external);
-    }
-  }
-
-  
-  private void writeFragmentActivity(final File srcDirectory, 
-      final String[] permissions, final boolean external) {    
-    File javaTemplate = mode.getContentFile("templates/" + APP_ACTIVITY_TEMPLATE);    
-    File javaFile = new File(new File(srcDirectory, getPackageName().replace(".", "/")), "MainActivity.java");
-    
-    HashMap<String, String> replaceMap = new HashMap<String, String>();
-    replaceMap.put("@@package_name@@", getPackageName());
-    replaceMap.put("@@sketch_class_name@@", sketchClassName);
-    replaceMap.put("@@external@@", external ? "sketch.setExternal(true);" : "");
-    
-    AndroidUtil.createFileFromTemplate(javaTemplate, javaFile, replaceMap);
-  }
-  
-  
-  private void writeWallpaperService(final File srcDirectory, 
-      String[] permissions, final boolean external) {    
-    File javaTemplate = mode.getContentFile("templates/" + WALLPAPER_SERVICE_TEMPLATE);
-    File javaFile = new File(new File(srcDirectory, getPackageName().replace(".", "/")), "MainService.java");
-    
-    HashMap<String, String> replaceMap = new HashMap<String, String>();
-    replaceMap.put("@@package_name@@", getPackageName());
-    replaceMap.put("@@sketch_class_name@@", sketchClassName);
-    replaceMap.put("@@external@@", external ? "sketch.setExternal(true);" : "");    
-    
-    AndroidUtil.createFileFromTemplate(javaTemplate, javaFile, replaceMap); 
-  }
-  
-  
-  private void writeWatchFaceGLESService(final File srcDirectory, 
-      String[] permissions, final boolean external) {
-    File javaTemplate = mode.getContentFile("templates/" + WATCHFACE_SERVICE_TEMPLATE);
-    File javaFile = new File(new File(srcDirectory, getPackageName().replace(".", "/")), "MainService.java");
-    
-    HashMap<String, String> replaceMap = new HashMap<String, String>();
-    replaceMap.put("@@watchface_classs@@", "PWatchFaceGLES");
-    replaceMap.put("@@package_name@@", getPackageName());
-    replaceMap.put("@@sketch_class_name@@", sketchClassName);
-    replaceMap.put("@@external@@", external ? "sketch.setExternal(true);" : "");    
-    
-    AndroidUtil.createFileFromTemplate(javaTemplate, javaFile, replaceMap);     
-  }
-
-  
-  private void writeWatchFaceCanvasService(final File srcDirectory, 
-      String[] permissions, final boolean external) {
-    File javaTemplate = mode.getContentFile("templates/" + WATCHFACE_SERVICE_TEMPLATE);
-    File javaFile = new File(new File(srcDirectory, getPackageName().replace(".", "/")), "MainService.java");
-    
-    HashMap<String, String> replaceMap = new HashMap<String, String>();
-    replaceMap.put("@@watchface_classs@@", "PWatchFaceCanvas");
-    replaceMap.put("@@package_name@@", getPackageName());
-    replaceMap.put("@@sketch_class_name@@", sketchClassName);
-    replaceMap.put("@@external@@", external ? "sketch.setExternal(true);" : ""); 
-    
-    AndroidUtil.createFileFromTemplate(javaTemplate, javaFile, replaceMap); 
-  }  
-  
-  
-  private void writeVRActivity(final File srcDirectory, String[] permissions, 
-      final boolean external) {
-    File javaTemplate = mode.getContentFile("templates/" + VR_ACTIVITY_TEMPLATE);    
-    File javaFile = new File(new File(srcDirectory, getPackageName().replace(".", "/")), "MainActivity.java");
-    
-    HashMap<String, String> replaceMap = new HashMap<String, String>();
-    replaceMap.put("@@package_name@@", getPackageName());
-    replaceMap.put("@@sketch_class_name@@", sketchClassName);
-    replaceMap.put("@@external@@", external ? "sketch.setExternal(true);" : "");
-    
-    AndroidUtil.createFileFromTemplate(javaTemplate, javaFile, replaceMap); 
-  }
-
-  private void writeARActivity(final File srcDirectory, String[] permissions,
-                               final boolean external) {
-    File javaTemplate = mode.getContentFile("templates/" + AR_ACTIVITY_TEMPLATE);
-    File javaFile = new File(new File(srcDirectory, getPackageName().replace(".", "/")), "MainActivity.java");
-
-    HashMap<String, String> replaceMap = new HashMap<String, String>();
-    replaceMap.put("@@package_name@@", getPackageName());
-    replaceMap.put("@@sketch_class_name@@", sketchClassName);
-    replaceMap.put("@@external@@", external ? "sketch.setExternal(true);" : "");
-
-    AndroidUtil.createFileFromTemplate(javaTemplate, javaFile, replaceMap);
-  }
-
-  
-  private void writeResLayoutMainActivity(final File layoutFolder) {
-    File xmlTemplate = mode.getContentFile("templates/" + LAYOUT_ACTIVITY_TEMPLATE);
-    File xmlFile = new File(layoutFolder, "main.xml");
-        
-    HashMap<String, String> replaceMap = new HashMap<String, String>();
-    replaceMap.put("@@sketch_class_name@@",sketchClassName);
-        
-    AndroidUtil.createFileFromTemplate(xmlTemplate, xmlFile, replaceMap); 
-  }
-  
-  
-  private void writeResStylesFragment(final File valuesFolder) {
-    File xmlTemplate = mode.getContentFile("templates/" + STYLES_FRAGMENT_TEMPLATE);
-    File xmlFile = new File(valuesFolder, "styles.xml");
-    AndroidUtil.createFileFromTemplate(xmlTemplate, xmlFile); 
-  }
-  
-  
-  private void writeResStylesVR(final File valuesFolder) {
-    File xmlTemplate = mode.getContentFile("templates/" + STYLES_VR_TEMPLATE);
-    File xmlFile = new File(valuesFolder, "styles.xml");
-    AndroidUtil.createFileFromTemplate(xmlTemplate, xmlFile);
-  }
-
-
-  private void writeResStylesAR(final File valuesFolder) {
-    File xmlTemplate = mode.getContentFile("templates/" + STYLES_AR_TEMPLATE);
-    File xmlFile = new File(valuesFolder, "styles.xml");
-    AndroidUtil.createFileFromTemplate(xmlTemplate, xmlFile);
-  }
-  
-
-  private void writeResXMLWallpaper(final File xmlFolder) {
-    File xmlTemplate = mode.getContentFile("templates/" + XML_WALLPAPER_TEMPLATE);
-    File xmlFile = new File(xmlFolder, "wallpaper.xml");
-    AndroidUtil.createFileFromTemplate(xmlTemplate, xmlFile);
-  }
-  
-  
-  private void writeResStringsWallpaper(final File valuesFolder) {
-    File xmlTemplate = mode.getContentFile("templates/" + STRINGS_WALLPAPER_TEMPLATE);
-    File xmlFile = new File(valuesFolder, "strings.xml");
-    
-    HashMap<String, String> replaceMap = new HashMap<String, String>();
-    replaceMap.put("@@sketch_class_name@@",sketchClassName);
-        
-    AndroidUtil.createFileFromTemplate(xmlTemplate, xmlFile, replaceMap);  
-  }
-  
-  
-  private void writeResXMLWatchFace(final File xmlFolder) {
-    File xmlTemplate = mode.getContentFile("templates/" + XML_WATCHFACE_TEMPLATE);
-    File xmlFile = new File(xmlFolder, "watch_face.xml");
-    AndroidUtil.createFileFromTemplate(xmlTemplate, xmlFile);
-  } 
-  
-  
-  private void writeLocalProps(final File file) {
-    final PrintWriter writer = PApplet.createWriter(file);
-    final String sdkPath = sdk.getSdkFolder().getAbsolutePath();
-    if (Platform.isWindows()) {
-      // Windows needs backslashes escaped, or it will also accept forward
-      // slashes in the build file. We're using the forward slashes since this
-      // path gets concatenated with a lot of others that use forwards anyway.
-      writer.println("sdk.dir=" + sdkPath.replace('\\', '/'));
-    } else {
-      writer.println("sdk.dir=" + sdkPath);
-    }
-    writer.flush();
-    writer.close();
-  }  
-  
-  
-  private void writeRes(File resFolder) throws SketchException {
-    File layoutFolder = AndroidUtil.createPath(resFolder, "layout");    
-    writeResLayoutMainActivity(layoutFolder);
-
-    int comp = getAppComponent();
-    if (comp == APP) {
-      File valuesFolder = AndroidUtil.createPath(resFolder, "values");      
-      writeResStylesFragment(valuesFolder);
-    } else if (comp == WALLPAPER) {
-      File xmlFolder = AndroidUtil.createPath(resFolder, "xml");      
-      writeResXMLWallpaper(xmlFolder);
-      File valuesFolder = AndroidUtil.createPath(resFolder, "values");      
-      writeResStringsWallpaper(valuesFolder);      
-    } else if (comp == WATCHFACE) { 
-      File xmlFolder = AndroidUtil.createPath(resFolder, "xml");      
-      writeResXMLWatchFace(xmlFolder); 
-    } else if (comp == VR_CARDBOARD || comp == VR_DAYDREAM) {
-      File valuesFolder = AndroidUtil.createPath(resFolder, "values");      
-      writeResStylesVR(valuesFolder);  
-    } else if (comp == AR) {
-      File valuesFolder = AndroidUtil.createPath(resFolder, "values");
-      writeResStylesAR(valuesFolder);
-    }
-    
-    File sketchFolder = sketch.getFolder();
-    writeAppIconFiles(sketchFolder, resFolder);
-    if (comp == WATCHFACE) {
-      // Need the preview icons for watch faces.
-      writeWatchIconFiles(sketchFolder, resFolder);
-    }
-  }
-
-  
-  // ---------------------------------------------------------------------------
-  // Icons  
-  
-  
-  private void writeAppIconFiles(File sketchFolder, File resFolder) {
-    File localIcon36 = new File(sketchFolder, ICON_36);
-    File localIcon48 = new File(sketchFolder, ICON_48);
-    File localIcon72 = new File(sketchFolder, ICON_72);
-    File localIcon96 = new File(sketchFolder, ICON_96);
-    File localIcon144 = new File(sketchFolder, ICON_144);
-    File localIcon192 = new File(sketchFolder, ICON_192);    
-
-    File buildIcon48 = new File(resFolder, "drawable/icon.png");
-    File buildIcon36 = new File(resFolder, "drawable-ldpi/icon.png");
-    File buildIcon72 = new File(resFolder, "drawable-hdpi/icon.png");
-    File buildIcon96 = new File(resFolder, "drawable-xhdpi/icon.png");
-    File buildIcon144 = new File(resFolder, "drawable-xxhdpi/icon.png");
-    File buildIcon192 = new File(resFolder, "drawable-xxxhdpi/icon.png");    
-
-    if (!localIcon36.exists() && !localIcon48.exists() &&
-        !localIcon72.exists() && !localIcon96.exists() &&
-        !localIcon144.exists() && !localIcon192.exists()) {
-      try {
-        // if no icons are in the sketch folder, then copy all the defaults
-        copyIcon(mode.getContentFile("icons/" + ICON_36), buildIcon36);
-        copyIcon(mode.getContentFile("icons/" + ICON_48), buildIcon48);
-        copyIcon(mode.getContentFile("icons/" + ICON_72), buildIcon72);
-        copyIcon(mode.getContentFile("icons/" + ICON_96), buildIcon96);
-        copyIcon(mode.getContentFile("icons/" + ICON_144), buildIcon144);
-        copyIcon(mode.getContentFile("icons/" + ICON_192), buildIcon192);
-      } catch (IOException e) {
-        e.printStackTrace();
-      }
-    } else {
-      // if at least one of the icons already exists, then use that across the board
-      try {
-        if (localIcon36.exists()) copyIcon(localIcon36, buildIcon36); 
-        if (localIcon48.exists()) copyIcon(localIcon48, buildIcon48);
-        if (localIcon72.exists()) copyIcon(localIcon72, buildIcon72);
-        if (localIcon96.exists()) copyIcon(localIcon96, buildIcon96);        
-        if (localIcon144.exists()) copyIcon(localIcon144, buildIcon144);
-        if (localIcon192.exists()) copyIcon(localIcon192, buildIcon192);
-      } catch (IOException e) {
-        System.err.println("Problem while copying app icons.");
-        e.printStackTrace();
-      }
-    }
-  }
-  
-  
-  private void writeWatchIconFiles(File sketchFolder, File resFolder) {
-    copyWatchIcon(new File(sketchFolder, WATCHFACE_ICON_CIRCULAR), 
-                  new File(resFolder, "drawable/preview_circular.png"), 
-                  mode.getContentFile("icons/" + WATCHFACE_ICON_CIRCULAR));
-    copyWatchIcon(new File(sketchFolder, WATCHFACE_ICON_RECTANGULAR), 
-        new File(resFolder, "drawable/preview_rectangular.png"), 
-        mode.getContentFile("icons/" + WATCHFACE_ICON_RECTANGULAR));
-  }
-  
-  
-  private void copyWatchIcon(File srcFile, File destFile, File defFile) {
-    if (!srcFile.exists()) {
-      try {
-        copyIcon(defFile, destFile);
-      } catch (IOException e) {
-        e.printStackTrace();
-      }      
-    } else {
-      try {
-        copyIcon(srcFile, destFile);        
-      } catch (IOException e) {
-        System.err.println("Problem while copying watch face icon.");
-        e.printStackTrace();
-      }
-    }
-  }
-  
-  
-  private void copyIcon(File srcFile, File destFile) throws IOException {
-    File parent = destFile.getParentFile();
-    if (parent.exists() || parent.mkdirs()) {
-      Util.copyFile(srcFile, destFile);
-    } else {
-      System.err.println("Could not create \"" + destFile.getParentFile() + "\" folder.");
-    }    
-  }  
-  
-  
-  // ---------------------------------------------------------------------------
-  // Dependencies
-  
-  
-//  private void copyWearLib(File libsFolder) throws IOException {
-    // The wear aar is needed even when the app is not a watch face, because on
-    // devices with android < 5 the dependencies of the PWatchFace* classes
-    // cannot be resolved.
-//    copyAARFileFromSDK(sdk.getWearableFolder() + "/$VER", "wearable-$VER.aar", WEAR_VER, libsFolder);    
-//  }
-  
-  
-//  private void copySupportLibs(File libsFolder) throws IOException {
-//    copyAARFileFromSDK(sdk.getSupportLibrary() + "/support-core-utils/$VER", "support-core-utils-$VER.aar", SUPPORT_VER, libsFolder);
-//    copyAARFileFromSDK(sdk.getSupportLibrary() + "/support-compat/$VER", "support-compat-$VER.aar", SUPPORT_VER, libsFolder);
-//    copyAARFileFromSDK(sdk.getSupportLibrary() + "/support-fragment/$VER", "support-fragment-$VER.aar", SUPPORT_VER, libsFolder);
-//    copyAARFileFromSDK(sdk.getSupportLibrary() + "/support-vector-drawable/$VER", "support-vector-drawable-$VER.aar", SUPPORT_VER, libsFolder);
-//  }
-  
-  
-//  private void copyAppCompatLib(File libsFolder) throws IOException {
-//    copyAARFileFromSDK(sdk.getSupportLibrary() + "/appcompat-v7/$VER", "appcompat-v7-$VER.aar", SUPPORT_VER, libsFolder);
-//  }
-  
-  
-//  private void copyGVRLibs(File libsFolder) throws IOException {
-//    copyAARFileFromMode("/libraries/vr/gvrsdk/$VER", "sdk-base-$VER.aar", GVR_VER, libsFolder);
-//    copyAARFileFromMode("/libraries/vr/gvrsdk/$VER", "sdk-common-$VER.aar", GVR_VER, libsFolder);
-//    copyAARFileFromMode("/libraries/vr/gvrsdk/$VER", "sdk-audio-$VER.aar", GVR_VER, libsFolder);
-//  }
-
-//  private void copyGARLibs(File libsFolder) throws IOException {
-//    copyAARFileFromMode("/libraries/ar/garsdk/$VER", "sdk-common-$VER.aar", GAR_VER, libsFolder);
-//  }
-  
-  /*
-  private void copyAARFileFromSDK(String srcFolder, String filename, String version, File destFolder) 
-      throws IOException {
-    String fn = filename.replace("$VER", version);
-    File srcFile = new File(srcFolder.replace("$VER", version), fn);
-    File destFile = new File(destFolder, fn);
-    if (srcFile.exists()) {
-      Util.copyFile(srcFile, destFile);
-    } else {
-      // If the AAR file does not exist in the installed SDK, gradle should be able to download it, and so
-      // we don't to anything besides printing a warning.      
-      System.out.println("Warning: cannot find AAR package " + fn + " in installed SDK, gradle will try to download.");
-    }
-  }
-
-  
-  private void copyAARFileFromMode(String srcFolder, String filename, String version, File destFolder) 
-      throws IOException {
-    String fn = filename.replace("$VER", version);
-    File srcFile = mode.getContentFile(srcFolder.replace("$VER", version) + "/" + fn);
-    File destFile = new File(destFolder, fn);
-    if (srcFile.exists()) {
-      Util.copyFile(srcFile, destFile);
-    } else {
-      // If the AAR file does not exist in the mode, gradle should be able to download it, and so
-      // we don't to anything besides printing a warning.      
-      System.out.println("Warning: cannot find AAR package " + fn + " in Android mode, gradle will try to download");
-    }
-  }  
-  */
-  
-  // ---------------------------------------------------------------------------
-  // Export project
-
-
-  public File exportProject() throws IOException, SketchException {
-    target = "debug";
-    
-    exportProject = true;
-    File projectFolder = createProject(false);
-    exportProject = false;
-    
-    File exportFolder = createExportFolder("android");      
-    Util.copyDir(projectFolder, exportFolder);
-    installGradlew(exportFolder);
-    return exportFolder;    
-  }  
-  
-  
-  // ---------------------------------------------------------------------------
-  // Export package
-  
-  
-  public File exportPackage(String keyStorePassword) throws Exception {
-    File projectFolder = build("release");
-    if (projectFolder == null) return null;
-
-    File signedPackage = signPackage(projectFolder, keyStorePassword);
-    if (signedPackage == null) return null;
-
-    // Final export folder
-    File exportFolder = createExportFolder("build");
-    Util.copyDir(new File(projectFolder, getPathToAPK()), exportFolder);    
-    return exportFolder;
-  }
-
-  
-  private File signPackage(File projectFolder, String keyStorePassword) throws Exception {
-    File keyStore = AndroidKeyStore.getKeyStore();
-    if (keyStore == null) return null;
-    
-    File unsignedPackage = new File(projectFolder, 
-        getPathToAPK() + sketch.getName().toLowerCase() + "_release_unsigned.apk");
-    if (!unsignedPackage.exists()) return null;
-    File signedPackage = new File(projectFolder, 
-        getPathToAPK() + sketch.getName().toLowerCase() + "_release_signed.apk");
-
-    JarSigner.signJar(unsignedPackage, signedPackage, 
-        AndroidKeyStore.ALIAS_STRING, keyStorePassword, 
-        keyStore.getAbsolutePath(), keyStorePassword);
-
-    File alignedPackage = zipalignPackage(signedPackage, projectFolder);
-    return alignedPackage;
-  }
-
-  
-  private File zipalignPackage(File signedPackage, File projectFolder) 
-      throws IOException, InterruptedException {
-    File zipAlign = sdk.getZipAlignTool();
-    if (zipAlign == null || !zipAlign.exists()) {
-      Messages.showWarning("Cannot find zipaling...",
-          "The zipalign build tool needed to prepare the export package is missing.\n" +
-          "Make sure that your Android SDK was downloaded correctly.");
-      return null;
-    }
-    
-    File alignedPackage = new File(projectFolder, 
-        getPathToAPK() + sketch.getName().toLowerCase() + "_release_signed_aligned.apk");
-
-    String[] args = {
-        zipAlign.getAbsolutePath(), "-v", "-f", "4",
-        signedPackage.getAbsolutePath(), alignedPackage.getAbsolutePath()
-    };
-        
-    Process alignProcess = Runtime.getRuntime().exec(args);
-    // Need to consume output for the process to finish, as discussed here
-    // https://stackoverflow.com/questions/5483830/process-waitfor-never-returns 
-    // Using StreamPump as in other parts of the mode does not seem to work for some reason
-    BufferedReader reader = new BufferedReader(new InputStreamReader(alignProcess.getInputStream()));
-    while ((reader.readLine()) != null) {}
-    alignProcess.waitFor();
-
-    if (alignedPackage.exists()) return alignedPackage;
-    return null;
-  }   
-  
-  
-  //---------------------------------------------------------------------------
-  // Build utils
-  
-  
-  /**
-   * Tell the PDE to not complain about android.* packages and others that are
-   * part of the OS library set as if they're missing.
-   */
-  protected boolean ignorableImport(String pkg) {
-    if (pkg.startsWith("android.")) return true;
-    if (pkg.startsWith("java.")) return true;
-    if (pkg.startsWith("javax.")) return true;
-    if (pkg.startsWith("org.apache.http.")) return true;
-    if (pkg.startsWith("org.json.")) return true;
-    if (pkg.startsWith("org.w3c.dom.")) return true;
-    if (pkg.startsWith("org.xml.sax.")) return true;
-
-    if (pkg.startsWith("processing.core.")) return true;
-    if (pkg.startsWith("processing.data.")) return true;
-    if (pkg.startsWith("processing.event.")) return true;
-    if (pkg.startsWith("processing.opengl.")) return true;
-
-    return false;
-  }  
-  
-  
-  /**
-   * For each library, copy .jar and .zip files to the 'libs' folder,
-   * and copy anything else to the 'assets' folder.
-   */
-  private void copyImportedLibs(final File libsFolder, 
-                                final File mainFolder,
-                                final File assetsFolder) throws IOException {
-    for (Library library : getImportedLibraries()) {
-      // add each item from the library folder / export list to the output
-      for (File exportFile : library.getAndroidExports()) {
-        String exportName = exportFile.getName();
-        
-        // Skip the GVR jars, because the gradle will resolve the dependencies
-<<<<<<< HEAD
-        if ((appComponent == VR_CARDBOARD || appComponent == VR_DAYDREAM) && exportName.toLowerCase().startsWith("sdk-")) continue;
-=======
-        if (appComponent == VR && exportName.toLowerCase().startsWith("sdk-")) continue;
-
-        if (appComponent == AR && exportName.toLowerCase().startsWith("core-")) continue;
->>>>>>> a85cbaad
-
-        if (!exportFile.exists()) {
-          System.err.println(exportFile.getName() +
-                             " is mentioned in export.txt, but it's " +
-                             "a big fat lie and does not exist.");
-        } else if (exportFile.isDirectory()) {
-          // Copy native library folders to the correct location
-          if (exportName.equals("armeabi") ||
-              exportName.equals("armeabi-v7a") ||
-              exportName.equals("x86")) {
-            Util.copyDir(exportFile, new File(libsFolder, exportName));
-          }
-          // Copy jni libraries (.so files) to the correct location
-          else if (exportName.equals("jniLibs")) {
-            Util.copyDir(exportFile, new File(mainFolder, exportName));
-          }
-          else {
-            // Copy any other directory to the assets folder
-            Util.copyDir(exportFile, new File(assetsFolder, exportName));
-          }
-        } else if (exportName.toLowerCase().endsWith(".zip")) {
-          // As of r4 of the Android SDK, it looks like .zip files
-          // are ignored in the libs folder, so rename to .jar
-          System.err.println(".zip files are not allowed in Android libraries.");
-          System.err.println("Please rename " + exportFile.getName() + " to be a .jar file.");
-          String jarName = exportName.substring(0, exportName.length() - 4) + ".jar";
-          Util.copyFile(exportFile, new File(libsFolder, jarName));
-
-        } else if (exportName.toLowerCase().endsWith(".jar")) {
-          Util.copyFile(exportFile, new File(libsFolder, exportName));
-
-        } else {
-          Util.copyFile(exportFile, new File(assetsFolder, exportName));
-        }
-      }
-    }
-  }
-
-  
-  private void copyCodeFolder(final File libsFolder) throws IOException {
-    // Copy files from the 'code' directory into the 'libs' folder
-    final File codeFolder = sketch.getCodeFolder();
-    if (codeFolder != null && codeFolder.exists()) {
-      for (final File item : codeFolder.listFiles()) {
-        if (!item.isDirectory()) {
-          final String name = item.getName();
-          final String lcname = name.toLowerCase();
-          if (lcname.endsWith(".jar") || lcname.endsWith(".zip")) {
-            String jarName = name.substring(0, name.length() - 4) + ".jar";
-            Util.copyFile(item, new File(libsFolder, jarName));
-          }
-        }
-      }
-    }
-  }  
-
-
-  private void renameAPK() {
-    String suffix = target.equals("release") ? "release-unsigned" : "debug";
-    String apkName = getPathToAPK() + module + "-" + suffix + ".apk";
-    final File apkFile = new File(tmpFolder, apkName);
-    if (apkFile.exists()) {
-      String suffixNew = target.equals("release") ? "release_unsigned" : "debug";
-      String apkNameNew = getPathToAPK() + 
-        sketch.getName().toLowerCase() + "_" + suffixNew + ".apk";
-      final File apkFileNew = new File(tmpFolder, apkNameNew);
-      apkFile.renameTo(apkFileNew);
-    }
-  }  
-  
-  
-  private String getPathToAPK() {
-    return module + "/build/outputs/apk/" + target + "/";
-  }
-  
-  
-  /**
-   * The Android dex util pukes on paths containing spaces, which will happen
-   * most of the time on Windows, since Processing sketches wind up in
-   * "My Documents". Therefore, build android in a temp file.
-   * http://code.google.com/p/android/issues/detail?id=4567
-   *
-   * @param sketch
-   * @return A folder in which to build the android sketch
-   * @throws IOException
-   */
-  private File createTempBuildFolder(final Sketch sketch) throws IOException {
-    final File tmp = File.createTempFile("android", "sketch");
-    if (!(tmp.delete() && tmp.mkdir())) {
-      throw new IOException("Cannot create temp dir " + tmp + " to build android sketch");
-    }
-    return tmp;
-  }
-  
-  
-  private void installGradlew(File exportFolder) throws IOException {
-    File gradlewFile = mode.getContentFile("mode/gradlew.zip");
-    AndroidUtil.extractFolder(gradlewFile, exportFolder, false, true);
-    if (Platform.isMacOS() || Platform.isLinux()) {
-      File execFile = new File(exportFolder, "gradlew");    
-      execFile.setExecutable(true);      
-    }    
-  }
-  
-  
-  private File createExportFolder(String name) throws IOException {
-    return AndroidUtil.createSubFolder(sketch.getFolder(), name);
-  }  
-  
-  
-  static private boolean versionCheck(String currentVersion, String minVersion) {
-    String[] currentPieces = currentVersion.split("\\.");
-    String[] minPieces = minVersion.split("\\.");
-    
-    if (currentPieces.length == 3 && minPieces.length == 3) {
-      int currentMajor = PApplet.parseInt(currentPieces[0], -1);
-      int currentMinor = PApplet.parseInt(currentPieces[1], -1);
-      int currentMicro = PApplet.parseInt(currentPieces[2], -1);
-      
-      int minMajor = PApplet.parseInt(minPieces[0], -1);
-      int minMinor = PApplet.parseInt(minPieces[1], -1);
-      int minMicro = PApplet.parseInt(minPieces[2], -1);
-      
-      if (-1 < currentMajor && -1 < currentMinor && -1 < currentMicro &&
-          -1 < minMajor && -1 < minMinor && -1 < minMicro) {
-        if (currentMajor < minMajor) {
-          return false;
-        } else if (currentMajor == minMajor) {
-          if (currentMinor < minMinor) {
-            return false;  
-          } if (currentMinor == minMinor) {
-            if (currentMicro < minMicro) {
-              return false;
-            } else {
-              return true;
-            }
-          } else {
-            return true;
-          }
-        } else {
-          return true;
-        }
-      }      
-    }
-    
-    return false;
-  }
+/* -*- mode: java; c-basic-offset: 2; indent-tabs-mode: nil -*- */
+
+/*
+ Part of the Processing project - http://processing.org
+
+ Copyright (c) 2012-17 The Processing Foundation
+ Copyright (c) 2009-12 Ben Fry and Casey Reas
+
+ This program is free software; you can redistribute it and/or modify
+ it under the terms of the GNU General Public License version 2
+ as published by the Free Software Foundation.
+
+ This program is distributed in the hope that it will be useful,
+ but WITHOUT ANY WARRANTY; without even the implied warranty of
+ MERCHANTABILITY or FITNESS FOR A PARTICULAR PURPOSE.  See the
+ GNU General Public License for more details.
+
+ You should have received a copy of the GNU General Public License
+ along with this program; if not, write to the Free Software Foundation,
+ Inc., 59 Temple Place, Suite 330, Boston, MA  02111-1307  USA
+ */
+
+package processing.mode.android;
+
+import org.gradle.tooling.*;
+import processing.app.Base;
+import processing.app.Library;
+import processing.app.Messages;
+import processing.app.Platform;
+import processing.app.Preferences;
+import processing.app.Sketch;
+import processing.app.SketchException;
+import processing.app.Util;
+import processing.core.PApplet;
+import processing.mode.java.JavaBuild;
+import processing.mode.java.preproc.SurfaceInfo;
+
+import java.io.*;
+import java.util.HashMap;
+
+/** 
+ * Class with all the infrastructure needed to build a sketch in the Android 
+ * mode and run it either on the device or in the emulator, using Gradle as the
+ * build system. It also exports the sketch as a Gradle project file to build 
+ * from the command line or import into Android Studio, and a signed and aligned
+ * package ready to upload to the Play Store.
+ */
+class AndroidBuild extends JavaBuild {
+  static public final int APP          = 0;
+  static public final int WALLPAPER    = 1;
+  static public final int WATCHFACE    = 2;
+  static public final int VR           = 3;
+  static public final int VR_CARDBOARD = 4;
+  static public final int VR_DAYDREAM  = 5;
+
+  // Minimum SDK's API levels required for each component:
+  static public final String MIN_SDK_APP       = "17"; // Android 4.2
+  static public final String MIN_SDK_WALLPAPER = "17"; // Android 4.2
+  static public final String MIN_SDK_VR        = "19"; // Android 4.4
+  static public final String MIN_SDK_AR        = "24"; // Android 7.0.0
+  static public final String MIN_SDK_WATCHFACE = "25"; // Android 7.1.1
+  
+  // Target SDK is stored in the preferences file.
+  static public String TARGET_SDK;  
+  static public String TARGET_PLATFORM;
+  static {
+    TARGET_SDK = Preferences.get("android.sdk.target");
+    if (TARGET_SDK == null || PApplet.parseInt(TARGET_SDK) < 26) { 
+      TARGET_SDK = "26"; 
+      Preferences.set("android.sdk.target", TARGET_SDK);
+    }
+    TARGET_PLATFORM = "android-" + TARGET_SDK;
+  }
+
+  // Versions of support, play services, wear and VR in use, also stored in
+  // preferences file so they can be changed without having to rebuilt/reinstall
+  // the mode.
+  static public String SUPPORT_VER;
+  static {
+    SUPPORT_VER = Preferences.get("android.sdk.support");
+    if (SUPPORT_VER == null || !versionCheck(SUPPORT_VER, "26.0.2")) {
+      SUPPORT_VER = "26.0.2"; 
+      Preferences.set("android.sdk.support", SUPPORT_VER);
+    }
+  }
+
+  static public String PLAY_SERVICES_VER;
+  static {
+    PLAY_SERVICES_VER = Preferences.get("android.sdk.play_services");
+    if (PLAY_SERVICES_VER == null || !versionCheck(PLAY_SERVICES_VER, "11.0.4")) {
+      PLAY_SERVICES_VER = "11.0.4"; 
+      Preferences.set("android.sdk.play_services", PLAY_SERVICES_VER);
+    }
+  }  
+  
+  static public String WEAR_VER;
+  static {
+    WEAR_VER = Preferences.get("android.sdk.wear");
+    if (WEAR_VER == null || !versionCheck(WEAR_VER, "2.1.0")) {
+      WEAR_VER = "2.1.0"; 
+      Preferences.set("android.sdk.wear", WEAR_VER);
+    }
+  }  
+  
+  static public String GVR_VER;
+  static {
+    GVR_VER = Preferences.get("android.sdk.gvr");
+    if (GVR_VER == null || !versionCheck(GVR_VER, "1.150.0")) {
+      GVR_VER = "1.150.0";
+      Preferences.set("android.sdk.gvr", GVR_VER);
+    }
+  }
+
+  static public String GAR_VER;
+  static {
+    GAR_VER = Preferences.get("android.sdk.ar");
+    if (GAR_VER == null) {
+      GAR_VER = "1.2.0";
+      Preferences.set("android.sdk.ar", GAR_VER);
+    }
+  }
+  
+  // Main activity or service 
+  static private final String APP_ACTIVITY_TEMPLATE = "AppActivity.java.tmpl";
+  static private final String WALLPAPER_SERVICE_TEMPLATE = "WallpaperService.java.tmpl";
+  static private final String WATCHFACE_SERVICE_TEMPLATE = "WatchFaceService.java.tmpl";
+  static private final String VR_ACTIVITY_TEMPLATE = "VRActivity.java.tmpl";
+  static private final String AR_ACTIVITY_TEMPLATE = "ARActivity.java.tmpl";
+  
+  // Additional resources
+  static private final String LAYOUT_ACTIVITY_TEMPLATE = "LayoutActivity.xml.tmpl";
+  static private final String STYLES_FRAGMENT_TEMPLATE = "StylesFragment.xml.tmpl";
+  static private final String STYLES_VR_TEMPLATE = "StylesVR.xml.tmpl";
+  static private final String STYLES_AR_TEMPLATE = "StylesAR.xml.tmpl";
+  static private final String XML_WALLPAPER_TEMPLATE = "XMLWallpaper.xml.tmpl";
+  static private final String STRINGS_WALLPAPER_TEMPLATE = "StringsWallpaper.xml.tmpl";
+  static private final String XML_WATCHFACE_TEMPLATE = "XMLWatchFace.xml.tmpl";
+  
+  // Gradle build files
+  static private final String GRADLE_SETTINGS_TEMPLATE = "Settings.gradle.tmpl";  
+  static private final String TOP_GRADLE_BUILD_TEMPLATE = "TopBuild.gradle.tmpl";
+  static private final String APP_GRADLE_BUILD_ECJ_TEMPLATE = "AppBuildECJ.gradle.tmpl";
+  static private final String APP_GRADLE_BUILD_TEMPLATE = "AppBuild.gradle.tmpl";
+  static private final String VR_GRADLE_BUILD_ECJ_TEMPLATE = "VRBuildECJ.gradle.tmpl";
+  static private final String VR_GRADLE_BUILD_TEMPLATE = "VRBuild.gradle.tmpl";
+  static private final String AR_GRADLE_BUILD_ECJ_TEMPLATE = "ARBuildECJ.gradle.tmpl";
+  static private final String AR_GRADLE_BUILD_TEMPLATE = "ARBuild.gradle.tmpl";
+  static private final String WEAR_GRADLE_BUILD_ECJ_TEMPLATE = "WearBuildECJ.gradle.tmpl";
+  static private final String WEAR_GRADLE_BUILD_TEMPLATE = "WearBuild.gradle.tmpl";
+  
+  // Icon files
+  static final String ICON_36 = "icon-36.png";
+  static final String ICON_48 = "icon-48.png";
+  static final String ICON_72 = "icon-72.png";
+  static final String ICON_96 = "icon-96.png";
+  static final String ICON_144 = "icon-144.png";
+  static final String ICON_192 = "icon-192.png"; 
+  static final String WATCHFACE_ICON_CIRCULAR = "preview_circular.png";
+  static final String WATCHFACE_ICON_RECTANGULAR = "preview_rectangular.png";
+  
+  private int appComponent = APP;
+  
+  private final AndroidSDK sdk;
+  private final File coreZipFile;
+
+  /** whether this is a "debug" or "release" build */
+  private String target;
+  
+  /** The manifest for the sketch being built */
+  private Manifest manifest;
+
+  /** temporary folder safely inside a 8.3-friendly folder */
+  private File tmpFolder;
+
+  /** Determines which gradle build template will be used */
+  private boolean exportProject = false;
+
+  /** Renderer used by the sketch */
+  private String renderer = "";
+  
+  /** Name of the Gradle module in the project, either app or wear */
+  private String module = "";
+  
+  /**
+   * Constructor.
+   * @param sketch the sketch to be built
+   * @param mode reference to the mode
+   * @param appComp component (regular handheld app, wallpaper, watch face, VR, AR)
+   * @param emu build to run in emulator or on device if false 
+   */  
+  public AndroidBuild(Sketch sketch, AndroidMode mode, int comp) {
+    super(sketch);
+    appComponent = comp;
+    sdk = mode.getSDK();
+    coreZipFile = mode.getCoreZipLocation();
+    module = appComponent == WATCHFACE ? "wear" : "app";
+  }
+
+  
+  public String getPackageName() {
+    return manifest.getPackageName();
+  }
+  
+
+  public int getAppComponent() {
+    return appComponent;
+  }
+  
+  
+  public boolean isWear() {
+    return appComponent == WATCHFACE;
+  }  
+
+
+  public void cleanup() {
+    tmpFolder.deleteOnExit();
+  }  
+
+  
+  public boolean usesOpenGL() {
+    return renderer != null && (renderer.equals("P2D") || renderer.equals("P3D")); 
+  }
+  
+  
+  public String getPathForAPK() {
+    String suffix = target.equals("release") ? "release_unsigned" : "debug";
+    String apkName = getPathToAPK() + sketch.getName().toLowerCase() + "_" + suffix + ".apk";
+    final File apkFile = new File(tmpFolder, apkName);
+    if (!apkFile.exists()) {
+      return null;
+    }
+    return apkFile.getAbsolutePath();
+  }  
+
+
+  /**
+   * Build into temporary folders (needed for the Windows 8.3 bugs in the Android SDK).
+   * @param target "debug" or "release"
+   * @throws SketchException
+   * @throws IOException
+   */
+  public File build(String target) throws IOException, SketchException {
+    this.target = target;        
+    File folder = createProject(true);
+    if (folder == null) return null;
+    if (!gradleBuild()) return null;
+    return folder;      
+  }
+
+
+  /**
+   * Create an Gradle Android project folder, and run the preprocessor on the
+   * sketch. Creates the top and app modules in the case of regular, VR, AR and
+   * wallpapers, and top, mobile and wear modules in the case of watch faces.
+   */
+  protected File createProject(boolean external) 
+      throws IOException, SketchException {
+    tmpFolder = createTempBuildFolder(sketch);
+    System.out.println("Build folder: " + tmpFolder.getAbsolutePath());
+
+    // Create the 'src' folder with the preprocessed code.
+    srcFolder = new File(tmpFolder, module + "/src/main/java");
+    binFolder = srcFolder; // Needed in the the parent JavaBuild class
+    if (processing.app.Base.DEBUG) {
+      Platform.openFolder(tmpFolder);
+    }
+
+    manifest = new Manifest(sketch, appComponent, mode.getFolder(), false);    
+    manifest.setSdkTarget(TARGET_SDK);
+
+    // build the preproc and get to work
+    AndroidPreprocessor preproc = new AndroidPreprocessor(sketch, getPackageName());
+    // On Android, this init will throw a SketchException if there's a problem with size()
+    SurfaceInfo info = preproc.initSketchSize(sketch.getMainProgram());
+    preproc.initSketchSmooth(sketch.getMainProgram());
+    
+    sketchClassName = preprocess(srcFolder, getPackageName(), preproc, false);
+    if (sketchClassName != null) {
+      renderer = info.getRenderer();
+      writeMainClass(srcFolder, renderer, external);
+      createTopModule("':" + module +"'");
+      createAppModule(module);
+    }
+    
+    return tmpFolder;
+  }
+    
+  
+  protected boolean gradleBuild() throws SketchException {
+    ProjectConnection connection = GradleConnector.newConnector()
+            .forProjectDirectory(tmpFolder)
+            .connect();
+
+    boolean success = false;
+    BuildLauncher build = connection.newBuild();
+    build.setStandardOutput(System.out);
+    build.setStandardError(System.err);
+
+    try {      
+      if (target.equals("debug")) build.forTasks("assembleDebug");
+      else build.forTasks("assembleRelease");
+      build.run();
+      renameAPK();
+      success = true;
+    } catch (org.gradle.tooling.UnsupportedVersionException e) {
+      e.printStackTrace();
+      success = false;   
+    } catch (org.gradle.tooling.BuildException e) {      
+      e.printStackTrace();
+      success = false;
+    } catch (org.gradle.tooling.BuildCancelledException e) {
+      e.printStackTrace();
+      success = false;      
+    } catch (org.gradle.tooling.GradleConnectionException e) {
+      e.printStackTrace();
+      success = false;        
+    } catch (Exception e) {
+      e.printStackTrace();
+      success = false;      
+    } finally {
+      connection.close();
+    }
+    
+    return success;
+  }
+  
+  
+  // ---------------------------------------------------------------------------
+  // Gradle modules  
+  
+  
+  private void createTopModule(String projectModules) 
+      throws IOException {
+    File buildTemplate = mode.getContentFile("templates/" + TOP_GRADLE_BUILD_TEMPLATE);
+    File buildlFile = new File(tmpFolder, "build.gradle");
+    Util.copyFile(buildTemplate, buildlFile);
+    
+    writeLocalProps(new File(tmpFolder, "local.properties"));
+    AndroidUtil.writeFile(new File(tmpFolder, "gradle.properties"),
+        new String[]{"org.gradle.jvmargs=-Xmx1536m"});
+    
+    File settingsTemplate = mode.getContentFile("templates/" + GRADLE_SETTINGS_TEMPLATE);    
+    File settingsFile = new File(tmpFolder, "settings.gradle");
+    HashMap<String, String> replaceMap = new HashMap<String, String>();
+    replaceMap.put("@@project_modules@@", projectModules);    
+    AndroidUtil.createFileFromTemplate(settingsTemplate, settingsFile, replaceMap); 
+  }
+  
+  
+  private void createAppModule(String moduleName)
+      throws SketchException, IOException {
+    File moduleFolder = AndroidUtil.createPath(tmpFolder, moduleName);
+    
+    String minSdk;
+    String tmplFile;
+    if (appComponent == AR) {
+      minSdk = MIN_SDK_AR;
+      tmplFile = exportProject ? AR_GRADLE_BUILD_TEMPLATE : AR_GRADLE_BUILD_ECJ_TEMPLATE;
+    } else if (appComponent == VR_CARDBOARD || appComponent == VR_DAYDREAM) {
+      minSdk = MIN_SDK_VR;
+      tmplFile = exportProject ? VR_GRADLE_BUILD_TEMPLATE : VR_GRADLE_BUILD_ECJ_TEMPLATE;
+    } else if (appComponent == WATCHFACE) {
+      minSdk = MIN_SDK_WATCHFACE;
+      tmplFile = exportProject ? WEAR_GRADLE_BUILD_TEMPLATE : WEAR_GRADLE_BUILD_ECJ_TEMPLATE;      
+    } else {
+      minSdk = MIN_SDK_APP;
+      tmplFile = exportProject ? APP_GRADLE_BUILD_TEMPLATE : APP_GRADLE_BUILD_ECJ_TEMPLATE;
+    }
+    
+    File appBuildTemplate = mode.getContentFile("templates/" + tmplFile);    
+    File appBuildFile = new File(moduleFolder, "build.gradle");    
+    HashMap<String, String> replaceMap = new HashMap<String, String>();
+    replaceMap.put("@@tools_folder@@", Base.getToolsFolder().getPath().replace('\\', '/'));
+    replaceMap.put("@@target_platform@@", sdk.getTargetPlatform().getPath().replace('\\', '/'));
+    replaceMap.put("@@package_name@@", getPackageName());    
+    replaceMap.put("@@min_sdk@@", minSdk);  
+    replaceMap.put("@@target_sdk@@", TARGET_SDK);
+    replaceMap.put("@@support_version@@", SUPPORT_VER);  
+    replaceMap.put("@@play_services_version@@", PLAY_SERVICES_VER);
+    replaceMap.put("@@wear_version@@", WEAR_VER);        
+    replaceMap.put("@@gvr_version@@", GVR_VER);
+    replaceMap.put("@@gar_version@@", GAR_VER);
+    replaceMap.put("@@version_code@@", manifest.getVersionCode());
+    replaceMap.put("@@version_name@@", manifest.getVersionName());
+    AndroidUtil.createFileFromTemplate(appBuildTemplate, appBuildFile, replaceMap);
+
+    AndroidUtil.writeFile(new File(moduleFolder, "proguard-rules.pro"),
+        new String[]{"# Add project specific ProGuard rules here."});
+
+    File libsFolder = AndroidUtil.createPath(moduleFolder, "libs");
+    File mainFolder = new File(moduleFolder, "src/main");
+    File resFolder = AndroidUtil.createPath(mainFolder, "res");
+    File assetsFolder = AndroidUtil.createPath(mainFolder, "assets");
+
+    writeRes(resFolder);
+
+    File tempManifest = new File(mainFolder, "AndroidManifest.xml");
+    manifest.writeCopy(tempManifest, sketchClassName);
+
+    Util.copyFile(coreZipFile, new File(libsFolder, "processing-core.jar"));
+
+    // Copy any imported libraries (their libs and assets),
+    // and anything in the code folder contents to the project.
+    copyImportedLibs(libsFolder, mainFolder, assetsFolder);
+    copyCodeFolder(libsFolder);
+
+    // Copy any system libraries needed by the project
+//    copyWearLib(libsFolder);
+//    copySupportLibs(libsFolder);
+//    if (getAppComponent() == APP) {
+//      copyAppCompatLib(libsFolder);
+//    }
+//    if (getAppComponent() == VR) {
+//      copyGVRLibs(libsFolder);
+//    }
+
+    // Copy the data folder (if one exists) to the project's 'assets' folder
+    final File sketchDataFolder = sketch.getDataFolder();
+    if (sketchDataFolder.exists()) {
+      Util.copyDir(sketchDataFolder, assetsFolder);
+    }
+
+    // Do the same for the 'res' folder. The user can copy an entire res folder
+    // into the sketch's folder, and it will be used in the project!
+    final File sketchResFolder = new File(sketch.getFolder(), "res");
+    if (sketchResFolder.exists()) {
+      Util.copyDir(sketchResFolder, resFolder);
+    }
+  }
+  
+  
+  // ---------------------------------------------------------------------------
+  // Templates
+  
+
+  private void writeMainClass(final File srcDirectory, 
+      final String renderer, final boolean external) {
+    int comp = getAppComponent();
+    String[] permissions = manifest.getPermissions();
+    if (comp == APP) {
+      writeFragmentActivity(srcDirectory, permissions, external);
+    } else if (comp == WALLPAPER) {
+      writeWallpaperService(srcDirectory, permissions, external);
+    } else if (comp == WATCHFACE) {
+      if (usesOpenGL()) {
+        writeWatchFaceGLESService(srcDirectory, permissions, external);  
+      } else {
+        writeWatchFaceCanvasService(srcDirectory, permissions, external);  
+      }      
+    } else if (comp == VR_CARDBOARD || comp == VR_DAYDREAM) {
+      writeVRActivity(srcDirectory, permissions, external);
+    } else if (comp == AR) {
+      writeARActivity(srcDirectory, permissions, external);
+    }
+  }
+
+  
+  private void writeFragmentActivity(final File srcDirectory, 
+      final String[] permissions, final boolean external) {    
+    File javaTemplate = mode.getContentFile("templates/" + APP_ACTIVITY_TEMPLATE);    
+    File javaFile = new File(new File(srcDirectory, getPackageName().replace(".", "/")), "MainActivity.java");
+    
+    HashMap<String, String> replaceMap = new HashMap<String, String>();
+    replaceMap.put("@@package_name@@", getPackageName());
+    replaceMap.put("@@sketch_class_name@@", sketchClassName);
+    replaceMap.put("@@external@@", external ? "sketch.setExternal(true);" : "");
+    
+    AndroidUtil.createFileFromTemplate(javaTemplate, javaFile, replaceMap);
+  }
+  
+  
+  private void writeWallpaperService(final File srcDirectory, 
+      String[] permissions, final boolean external) {    
+    File javaTemplate = mode.getContentFile("templates/" + WALLPAPER_SERVICE_TEMPLATE);
+    File javaFile = new File(new File(srcDirectory, getPackageName().replace(".", "/")), "MainService.java");
+    
+    HashMap<String, String> replaceMap = new HashMap<String, String>();
+    replaceMap.put("@@package_name@@", getPackageName());
+    replaceMap.put("@@sketch_class_name@@", sketchClassName);
+    replaceMap.put("@@external@@", external ? "sketch.setExternal(true);" : "");    
+    
+    AndroidUtil.createFileFromTemplate(javaTemplate, javaFile, replaceMap); 
+  }
+  
+  
+  private void writeWatchFaceGLESService(final File srcDirectory, 
+      String[] permissions, final boolean external) {
+    File javaTemplate = mode.getContentFile("templates/" + WATCHFACE_SERVICE_TEMPLATE);
+    File javaFile = new File(new File(srcDirectory, getPackageName().replace(".", "/")), "MainService.java");
+    
+    HashMap<String, String> replaceMap = new HashMap<String, String>();
+    replaceMap.put("@@watchface_classs@@", "PWatchFaceGLES");
+    replaceMap.put("@@package_name@@", getPackageName());
+    replaceMap.put("@@sketch_class_name@@", sketchClassName);
+    replaceMap.put("@@external@@", external ? "sketch.setExternal(true);" : "");    
+    
+    AndroidUtil.createFileFromTemplate(javaTemplate, javaFile, replaceMap);     
+  }
+
+  
+  private void writeWatchFaceCanvasService(final File srcDirectory, 
+      String[] permissions, final boolean external) {
+    File javaTemplate = mode.getContentFile("templates/" + WATCHFACE_SERVICE_TEMPLATE);
+    File javaFile = new File(new File(srcDirectory, getPackageName().replace(".", "/")), "MainService.java");
+    
+    HashMap<String, String> replaceMap = new HashMap<String, String>();
+    replaceMap.put("@@watchface_classs@@", "PWatchFaceCanvas");
+    replaceMap.put("@@package_name@@", getPackageName());
+    replaceMap.put("@@sketch_class_name@@", sketchClassName);
+    replaceMap.put("@@external@@", external ? "sketch.setExternal(true);" : ""); 
+    
+    AndroidUtil.createFileFromTemplate(javaTemplate, javaFile, replaceMap); 
+  }  
+  
+  
+  private void writeVRActivity(final File srcDirectory, String[] permissions, 
+      final boolean external) {
+    File javaTemplate = mode.getContentFile("templates/" + VR_ACTIVITY_TEMPLATE);    
+    File javaFile = new File(new File(srcDirectory, getPackageName().replace(".", "/")), "MainActivity.java");
+    
+    HashMap<String, String> replaceMap = new HashMap<String, String>();
+    replaceMap.put("@@package_name@@", getPackageName());
+    replaceMap.put("@@sketch_class_name@@", sketchClassName);
+    replaceMap.put("@@external@@", external ? "sketch.setExternal(true);" : "");
+    
+    AndroidUtil.createFileFromTemplate(javaTemplate, javaFile, replaceMap); 
+  }
+
+  private void writeARActivity(final File srcDirectory, String[] permissions,
+                               final boolean external) {
+    File javaTemplate = mode.getContentFile("templates/" + AR_ACTIVITY_TEMPLATE);
+    File javaFile = new File(new File(srcDirectory, getPackageName().replace(".", "/")), "MainActivity.java");
+
+    HashMap<String, String> replaceMap = new HashMap<String, String>();
+    replaceMap.put("@@package_name@@", getPackageName());
+    replaceMap.put("@@sketch_class_name@@", sketchClassName);
+    replaceMap.put("@@external@@", external ? "sketch.setExternal(true);" : "");
+
+    AndroidUtil.createFileFromTemplate(javaTemplate, javaFile, replaceMap);
+  }
+
+  
+  private void writeResLayoutMainActivity(final File layoutFolder) {
+    File xmlTemplate = mode.getContentFile("templates/" + LAYOUT_ACTIVITY_TEMPLATE);
+    File xmlFile = new File(layoutFolder, "main.xml");
+        
+    HashMap<String, String> replaceMap = new HashMap<String, String>();
+    replaceMap.put("@@sketch_class_name@@",sketchClassName);
+        
+    AndroidUtil.createFileFromTemplate(xmlTemplate, xmlFile, replaceMap); 
+  }
+  
+  
+  private void writeResStylesFragment(final File valuesFolder) {
+    File xmlTemplate = mode.getContentFile("templates/" + STYLES_FRAGMENT_TEMPLATE);
+    File xmlFile = new File(valuesFolder, "styles.xml");
+    AndroidUtil.createFileFromTemplate(xmlTemplate, xmlFile); 
+  }
+  
+  
+  private void writeResStylesVR(final File valuesFolder) {
+    File xmlTemplate = mode.getContentFile("templates/" + STYLES_VR_TEMPLATE);
+    File xmlFile = new File(valuesFolder, "styles.xml");
+    AndroidUtil.createFileFromTemplate(xmlTemplate, xmlFile);
+  }
+
+
+  private void writeResStylesAR(final File valuesFolder) {
+    File xmlTemplate = mode.getContentFile("templates/" + STYLES_AR_TEMPLATE);
+    File xmlFile = new File(valuesFolder, "styles.xml");
+    AndroidUtil.createFileFromTemplate(xmlTemplate, xmlFile);
+  }
+  
+
+  private void writeResXMLWallpaper(final File xmlFolder) {
+    File xmlTemplate = mode.getContentFile("templates/" + XML_WALLPAPER_TEMPLATE);
+    File xmlFile = new File(xmlFolder, "wallpaper.xml");
+    AndroidUtil.createFileFromTemplate(xmlTemplate, xmlFile);
+  }
+  
+  
+  private void writeResStringsWallpaper(final File valuesFolder) {
+    File xmlTemplate = mode.getContentFile("templates/" + STRINGS_WALLPAPER_TEMPLATE);
+    File xmlFile = new File(valuesFolder, "strings.xml");
+    
+    HashMap<String, String> replaceMap = new HashMap<String, String>();
+    replaceMap.put("@@sketch_class_name@@",sketchClassName);
+        
+    AndroidUtil.createFileFromTemplate(xmlTemplate, xmlFile, replaceMap);  
+  }
+  
+  
+  private void writeResXMLWatchFace(final File xmlFolder) {
+    File xmlTemplate = mode.getContentFile("templates/" + XML_WATCHFACE_TEMPLATE);
+    File xmlFile = new File(xmlFolder, "watch_face.xml");
+    AndroidUtil.createFileFromTemplate(xmlTemplate, xmlFile);
+  } 
+  
+  
+  private void writeLocalProps(final File file) {
+    final PrintWriter writer = PApplet.createWriter(file);
+    final String sdkPath = sdk.getSdkFolder().getAbsolutePath();
+    if (Platform.isWindows()) {
+      // Windows needs backslashes escaped, or it will also accept forward
+      // slashes in the build file. We're using the forward slashes since this
+      // path gets concatenated with a lot of others that use forwards anyway.
+      writer.println("sdk.dir=" + sdkPath.replace('\\', '/'));
+    } else {
+      writer.println("sdk.dir=" + sdkPath);
+    }
+    writer.flush();
+    writer.close();
+  }  
+  
+  
+  private void writeRes(File resFolder) throws SketchException {
+    File layoutFolder = AndroidUtil.createPath(resFolder, "layout");    
+    writeResLayoutMainActivity(layoutFolder);
+
+    int comp = getAppComponent();
+    if (comp == APP) {
+      File valuesFolder = AndroidUtil.createPath(resFolder, "values");      
+      writeResStylesFragment(valuesFolder);
+    } else if (comp == WALLPAPER) {
+      File xmlFolder = AndroidUtil.createPath(resFolder, "xml");      
+      writeResXMLWallpaper(xmlFolder);
+      File valuesFolder = AndroidUtil.createPath(resFolder, "values");      
+      writeResStringsWallpaper(valuesFolder);      
+    } else if (comp == WATCHFACE) { 
+      File xmlFolder = AndroidUtil.createPath(resFolder, "xml");      
+      writeResXMLWatchFace(xmlFolder); 
+    } else if (comp == VR_CARDBOARD || comp == VR_DAYDREAM) {
+      File valuesFolder = AndroidUtil.createPath(resFolder, "values");      
+      writeResStylesVR(valuesFolder);  
+    } else if (comp == AR) {
+      File valuesFolder = AndroidUtil.createPath(resFolder, "values");
+      writeResStylesAR(valuesFolder);
+    }
+    
+    File sketchFolder = sketch.getFolder();
+    writeAppIconFiles(sketchFolder, resFolder);
+    if (comp == WATCHFACE) {
+      // Need the preview icons for watch faces.
+      writeWatchIconFiles(sketchFolder, resFolder);
+    }
+  }
+
+  
+  // ---------------------------------------------------------------------------
+  // Icons  
+  
+  
+  private void writeAppIconFiles(File sketchFolder, File resFolder) {
+    File localIcon36 = new File(sketchFolder, ICON_36);
+    File localIcon48 = new File(sketchFolder, ICON_48);
+    File localIcon72 = new File(sketchFolder, ICON_72);
+    File localIcon96 = new File(sketchFolder, ICON_96);
+    File localIcon144 = new File(sketchFolder, ICON_144);
+    File localIcon192 = new File(sketchFolder, ICON_192);    
+
+    File buildIcon48 = new File(resFolder, "drawable/icon.png");
+    File buildIcon36 = new File(resFolder, "drawable-ldpi/icon.png");
+    File buildIcon72 = new File(resFolder, "drawable-hdpi/icon.png");
+    File buildIcon96 = new File(resFolder, "drawable-xhdpi/icon.png");
+    File buildIcon144 = new File(resFolder, "drawable-xxhdpi/icon.png");
+    File buildIcon192 = new File(resFolder, "drawable-xxxhdpi/icon.png");    
+
+    if (!localIcon36.exists() && !localIcon48.exists() &&
+        !localIcon72.exists() && !localIcon96.exists() &&
+        !localIcon144.exists() && !localIcon192.exists()) {
+      try {
+        // if no icons are in the sketch folder, then copy all the defaults
+        copyIcon(mode.getContentFile("icons/" + ICON_36), buildIcon36);
+        copyIcon(mode.getContentFile("icons/" + ICON_48), buildIcon48);
+        copyIcon(mode.getContentFile("icons/" + ICON_72), buildIcon72);
+        copyIcon(mode.getContentFile("icons/" + ICON_96), buildIcon96);
+        copyIcon(mode.getContentFile("icons/" + ICON_144), buildIcon144);
+        copyIcon(mode.getContentFile("icons/" + ICON_192), buildIcon192);
+      } catch (IOException e) {
+        e.printStackTrace();
+      }
+    } else {
+      // if at least one of the icons already exists, then use that across the board
+      try {
+        if (localIcon36.exists()) copyIcon(localIcon36, buildIcon36); 
+        if (localIcon48.exists()) copyIcon(localIcon48, buildIcon48);
+        if (localIcon72.exists()) copyIcon(localIcon72, buildIcon72);
+        if (localIcon96.exists()) copyIcon(localIcon96, buildIcon96);        
+        if (localIcon144.exists()) copyIcon(localIcon144, buildIcon144);
+        if (localIcon192.exists()) copyIcon(localIcon192, buildIcon192);
+      } catch (IOException e) {
+        System.err.println("Problem while copying app icons.");
+        e.printStackTrace();
+      }
+    }
+  }
+  
+  
+  private void writeWatchIconFiles(File sketchFolder, File resFolder) {
+    copyWatchIcon(new File(sketchFolder, WATCHFACE_ICON_CIRCULAR), 
+                  new File(resFolder, "drawable/preview_circular.png"), 
+                  mode.getContentFile("icons/" + WATCHFACE_ICON_CIRCULAR));
+    copyWatchIcon(new File(sketchFolder, WATCHFACE_ICON_RECTANGULAR), 
+        new File(resFolder, "drawable/preview_rectangular.png"), 
+        mode.getContentFile("icons/" + WATCHFACE_ICON_RECTANGULAR));
+  }
+  
+  
+  private void copyWatchIcon(File srcFile, File destFile, File defFile) {
+    if (!srcFile.exists()) {
+      try {
+        copyIcon(defFile, destFile);
+      } catch (IOException e) {
+        e.printStackTrace();
+      }      
+    } else {
+      try {
+        copyIcon(srcFile, destFile);        
+      } catch (IOException e) {
+        System.err.println("Problem while copying watch face icon.");
+        e.printStackTrace();
+      }
+    }
+  }
+  
+  
+  private void copyIcon(File srcFile, File destFile) throws IOException {
+    File parent = destFile.getParentFile();
+    if (parent.exists() || parent.mkdirs()) {
+      Util.copyFile(srcFile, destFile);
+    } else {
+      System.err.println("Could not create \"" + destFile.getParentFile() + "\" folder.");
+    }    
+  }  
+  
+  
+  // ---------------------------------------------------------------------------
+  // Dependencies
+  
+  
+//  private void copyWearLib(File libsFolder) throws IOException {
+    // The wear aar is needed even when the app is not a watch face, because on
+    // devices with android < 5 the dependencies of the PWatchFace* classes
+    // cannot be resolved.
+//    copyAARFileFromSDK(sdk.getWearableFolder() + "/$VER", "wearable-$VER.aar", WEAR_VER, libsFolder);    
+//  }
+  
+  
+//  private void copySupportLibs(File libsFolder) throws IOException {
+//    copyAARFileFromSDK(sdk.getSupportLibrary() + "/support-core-utils/$VER", "support-core-utils-$VER.aar", SUPPORT_VER, libsFolder);
+//    copyAARFileFromSDK(sdk.getSupportLibrary() + "/support-compat/$VER", "support-compat-$VER.aar", SUPPORT_VER, libsFolder);
+//    copyAARFileFromSDK(sdk.getSupportLibrary() + "/support-fragment/$VER", "support-fragment-$VER.aar", SUPPORT_VER, libsFolder);
+//    copyAARFileFromSDK(sdk.getSupportLibrary() + "/support-vector-drawable/$VER", "support-vector-drawable-$VER.aar", SUPPORT_VER, libsFolder);
+//  }
+  
+  
+//  private void copyAppCompatLib(File libsFolder) throws IOException {
+//    copyAARFileFromSDK(sdk.getSupportLibrary() + "/appcompat-v7/$VER", "appcompat-v7-$VER.aar", SUPPORT_VER, libsFolder);
+//  }
+  
+  
+//  private void copyGVRLibs(File libsFolder) throws IOException {
+//    copyAARFileFromMode("/libraries/vr/gvrsdk/$VER", "sdk-base-$VER.aar", GVR_VER, libsFolder);
+//    copyAARFileFromMode("/libraries/vr/gvrsdk/$VER", "sdk-common-$VER.aar", GVR_VER, libsFolder);
+//    copyAARFileFromMode("/libraries/vr/gvrsdk/$VER", "sdk-audio-$VER.aar", GVR_VER, libsFolder);
+//  }
+
+//  private void copyGARLibs(File libsFolder) throws IOException {
+//    copyAARFileFromMode("/libraries/ar/garsdk/$VER", "sdk-common-$VER.aar", GAR_VER, libsFolder);
+//  }
+  
+  /*
+  private void copyAARFileFromSDK(String srcFolder, String filename, String version, File destFolder) 
+      throws IOException {
+    String fn = filename.replace("$VER", version);
+    File srcFile = new File(srcFolder.replace("$VER", version), fn);
+    File destFile = new File(destFolder, fn);
+    if (srcFile.exists()) {
+      Util.copyFile(srcFile, destFile);
+    } else {
+      // If the AAR file does not exist in the installed SDK, gradle should be able to download it, and so
+      // we don't to anything besides printing a warning.      
+      System.out.println("Warning: cannot find AAR package " + fn + " in installed SDK, gradle will try to download.");
+    }
+  }
+
+  
+  private void copyAARFileFromMode(String srcFolder, String filename, String version, File destFolder) 
+      throws IOException {
+    String fn = filename.replace("$VER", version);
+    File srcFile = mode.getContentFile(srcFolder.replace("$VER", version) + "/" + fn);
+    File destFile = new File(destFolder, fn);
+    if (srcFile.exists()) {
+      Util.copyFile(srcFile, destFile);
+    } else {
+      // If the AAR file does not exist in the mode, gradle should be able to download it, and so
+      // we don't to anything besides printing a warning.      
+      System.out.println("Warning: cannot find AAR package " + fn + " in Android mode, gradle will try to download");
+    }
+  }  
+  */
+  
+  // ---------------------------------------------------------------------------
+  // Export project
+
+
+  public File exportProject() throws IOException, SketchException {
+    target = "debug";
+    
+    exportProject = true;
+    File projectFolder = createProject(false);
+    exportProject = false;
+    
+    File exportFolder = createExportFolder("android");      
+    Util.copyDir(projectFolder, exportFolder);
+    installGradlew(exportFolder);
+    return exportFolder;    
+  }  
+  
+  
+  // ---------------------------------------------------------------------------
+  // Export package
+  
+  
+  public File exportPackage(String keyStorePassword) throws Exception {
+    File projectFolder = build("release");
+    if (projectFolder == null) return null;
+
+    File signedPackage = signPackage(projectFolder, keyStorePassword);
+    if (signedPackage == null) return null;
+
+    // Final export folder
+    File exportFolder = createExportFolder("build");
+    Util.copyDir(new File(projectFolder, getPathToAPK()), exportFolder);    
+    return exportFolder;
+  }
+
+  
+  private File signPackage(File projectFolder, String keyStorePassword) throws Exception {
+    File keyStore = AndroidKeyStore.getKeyStore();
+    if (keyStore == null) return null;
+    
+    File unsignedPackage = new File(projectFolder, 
+        getPathToAPK() + sketch.getName().toLowerCase() + "_release_unsigned.apk");
+    if (!unsignedPackage.exists()) return null;
+    File signedPackage = new File(projectFolder, 
+        getPathToAPK() + sketch.getName().toLowerCase() + "_release_signed.apk");
+
+    JarSigner.signJar(unsignedPackage, signedPackage, 
+        AndroidKeyStore.ALIAS_STRING, keyStorePassword, 
+        keyStore.getAbsolutePath(), keyStorePassword);
+
+    File alignedPackage = zipalignPackage(signedPackage, projectFolder);
+    return alignedPackage;
+  }
+
+  
+  private File zipalignPackage(File signedPackage, File projectFolder) 
+      throws IOException, InterruptedException {
+    File zipAlign = sdk.getZipAlignTool();
+    if (zipAlign == null || !zipAlign.exists()) {
+      Messages.showWarning("Cannot find zipaling...",
+          "The zipalign build tool needed to prepare the export package is missing.\n" +
+          "Make sure that your Android SDK was downloaded correctly.");
+      return null;
+    }
+    
+    File alignedPackage = new File(projectFolder, 
+        getPathToAPK() + sketch.getName().toLowerCase() + "_release_signed_aligned.apk");
+
+    String[] args = {
+        zipAlign.getAbsolutePath(), "-v", "-f", "4",
+        signedPackage.getAbsolutePath(), alignedPackage.getAbsolutePath()
+    };
+        
+    Process alignProcess = Runtime.getRuntime().exec(args);
+    // Need to consume output for the process to finish, as discussed here
+    // https://stackoverflow.com/questions/5483830/process-waitfor-never-returns 
+    // Using StreamPump as in other parts of the mode does not seem to work for some reason
+    BufferedReader reader = new BufferedReader(new InputStreamReader(alignProcess.getInputStream()));
+    while ((reader.readLine()) != null) {}
+    alignProcess.waitFor();
+
+    if (alignedPackage.exists()) return alignedPackage;
+    return null;
+  }   
+  
+  
+  //---------------------------------------------------------------------------
+  // Build utils
+  
+  
+  /**
+   * Tell the PDE to not complain about android.* packages and others that are
+   * part of the OS library set as if they're missing.
+   */
+  protected boolean ignorableImport(String pkg) {
+    if (pkg.startsWith("android.")) return true;
+    if (pkg.startsWith("java.")) return true;
+    if (pkg.startsWith("javax.")) return true;
+    if (pkg.startsWith("org.apache.http.")) return true;
+    if (pkg.startsWith("org.json.")) return true;
+    if (pkg.startsWith("org.w3c.dom.")) return true;
+    if (pkg.startsWith("org.xml.sax.")) return true;
+
+    if (pkg.startsWith("processing.core.")) return true;
+    if (pkg.startsWith("processing.data.")) return true;
+    if (pkg.startsWith("processing.event.")) return true;
+    if (pkg.startsWith("processing.opengl.")) return true;
+
+    return false;
+  }  
+  
+  
+  /**
+   * For each library, copy .jar and .zip files to the 'libs' folder,
+   * and copy anything else to the 'assets' folder.
+   */
+  private void copyImportedLibs(final File libsFolder, 
+                                final File mainFolder,
+                                final File assetsFolder) throws IOException {
+    for (Library library : getImportedLibraries()) {
+      // add each item from the library folder / export list to the output
+      for (File exportFile : library.getAndroidExports()) {
+        String exportName = exportFile.getName();
+        
+        // Skip the GVR and ARCore jars, because the gradle will resolve the dependencies
+        if ((appComponent == VR_CARDBOARD || appComponent == VR_DAYDREAM) && exportName.toLowerCase().startsWith("sdk-")) continue;
+        if (appComponent == AR && exportName.toLowerCase().startsWith("core-")) continue;
+
+        if (!exportFile.exists()) {
+          System.err.println(exportFile.getName() +
+                             " is mentioned in export.txt, but it's " +
+                             "a big fat lie and does not exist.");
+        } else if (exportFile.isDirectory()) {
+          // Copy native library folders to the correct location
+          if (exportName.equals("armeabi") ||
+              exportName.equals("armeabi-v7a") ||
+              exportName.equals("x86")) {
+            Util.copyDir(exportFile, new File(libsFolder, exportName));
+          }
+          // Copy jni libraries (.so files) to the correct location
+          else if (exportName.equals("jniLibs")) {
+            Util.copyDir(exportFile, new File(mainFolder, exportName));
+          }
+          else {
+            // Copy any other directory to the assets folder
+            Util.copyDir(exportFile, new File(assetsFolder, exportName));
+          }
+        } else if (exportName.toLowerCase().endsWith(".zip")) {
+          // As of r4 of the Android SDK, it looks like .zip files
+          // are ignored in the libs folder, so rename to .jar
+          System.err.println(".zip files are not allowed in Android libraries.");
+          System.err.println("Please rename " + exportFile.getName() + " to be a .jar file.");
+          String jarName = exportName.substring(0, exportName.length() - 4) + ".jar";
+          Util.copyFile(exportFile, new File(libsFolder, jarName));
+
+        } else if (exportName.toLowerCase().endsWith(".jar")) {
+          Util.copyFile(exportFile, new File(libsFolder, exportName));
+
+        } else {
+          Util.copyFile(exportFile, new File(assetsFolder, exportName));
+        }
+      }
+    }
+  }
+
+  
+  private void copyCodeFolder(final File libsFolder) throws IOException {
+    // Copy files from the 'code' directory into the 'libs' folder
+    final File codeFolder = sketch.getCodeFolder();
+    if (codeFolder != null && codeFolder.exists()) {
+      for (final File item : codeFolder.listFiles()) {
+        if (!item.isDirectory()) {
+          final String name = item.getName();
+          final String lcname = name.toLowerCase();
+          if (lcname.endsWith(".jar") || lcname.endsWith(".zip")) {
+            String jarName = name.substring(0, name.length() - 4) + ".jar";
+            Util.copyFile(item, new File(libsFolder, jarName));
+          }
+        }
+      }
+    }
+  }  
+
+
+  private void renameAPK() {
+    String suffix = target.equals("release") ? "release-unsigned" : "debug";
+    String apkName = getPathToAPK() + module + "-" + suffix + ".apk";
+    final File apkFile = new File(tmpFolder, apkName);
+    if (apkFile.exists()) {
+      String suffixNew = target.equals("release") ? "release_unsigned" : "debug";
+      String apkNameNew = getPathToAPK() + 
+        sketch.getName().toLowerCase() + "_" + suffixNew + ".apk";
+      final File apkFileNew = new File(tmpFolder, apkNameNew);
+      apkFile.renameTo(apkFileNew);
+    }
+  }  
+  
+  
+  private String getPathToAPK() {
+    return module + "/build/outputs/apk/" + target + "/";
+  }
+  
+  
+  /**
+   * The Android dex util pukes on paths containing spaces, which will happen
+   * most of the time on Windows, since Processing sketches wind up in
+   * "My Documents". Therefore, build android in a temp file.
+   * http://code.google.com/p/android/issues/detail?id=4567
+   *
+   * @param sketch
+   * @return A folder in which to build the android sketch
+   * @throws IOException
+   */
+  private File createTempBuildFolder(final Sketch sketch) throws IOException {
+    final File tmp = File.createTempFile("android", "sketch");
+    if (!(tmp.delete() && tmp.mkdir())) {
+      throw new IOException("Cannot create temp dir " + tmp + " to build android sketch");
+    }
+    return tmp;
+  }
+  
+  
+  private void installGradlew(File exportFolder) throws IOException {
+    File gradlewFile = mode.getContentFile("mode/gradlew.zip");
+    AndroidUtil.extractFolder(gradlewFile, exportFolder, false, true);
+    if (Platform.isMacOS() || Platform.isLinux()) {
+      File execFile = new File(exportFolder, "gradlew");    
+      execFile.setExecutable(true);      
+    }    
+  }
+  
+  
+  private File createExportFolder(String name) throws IOException {
+    return AndroidUtil.createSubFolder(sketch.getFolder(), name);
+  }  
+  
+  
+  static private boolean versionCheck(String currentVersion, String minVersion) {
+    String[] currentPieces = currentVersion.split("\\.");
+    String[] minPieces = minVersion.split("\\.");
+    
+    if (currentPieces.length == 3 && minPieces.length == 3) {
+      int currentMajor = PApplet.parseInt(currentPieces[0], -1);
+      int currentMinor = PApplet.parseInt(currentPieces[1], -1);
+      int currentMicro = PApplet.parseInt(currentPieces[2], -1);
+      
+      int minMajor = PApplet.parseInt(minPieces[0], -1);
+      int minMinor = PApplet.parseInt(minPieces[1], -1);
+      int minMicro = PApplet.parseInt(minPieces[2], -1);
+      
+      if (-1 < currentMajor && -1 < currentMinor && -1 < currentMicro &&
+          -1 < minMajor && -1 < minMinor && -1 < minMicro) {
+        if (currentMajor < minMajor) {
+          return false;
+        } else if (currentMajor == minMajor) {
+          if (currentMinor < minMinor) {
+            return false;  
+          } if (currentMinor == minMinor) {
+            if (currentMicro < minMicro) {
+              return false;
+            } else {
+              return true;
+            }
+          } else {
+            return true;
+          }
+        } else {
+          return true;
+        }
+      }      
+    }
+    
+    return false;
+  }
 }