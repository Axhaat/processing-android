--- conflicted
+++ resolved
@@ -71,16 +71,11 @@
   private JCheckBoxMenuItem fragmentItem;
   private JCheckBoxMenuItem wallpaperItem;
   private JCheckBoxMenuItem watchfaceItem;
-<<<<<<< HEAD
 
   private JMenu vrMenu;
   private JCheckBoxMenuItem cardBoardItem;
   private JCheckBoxMenuItem dayDreamItem;
-
-=======
-  private JCheckBoxMenuItem vrItem;
   private JCheckBoxMenuItem arItem;
->>>>>>> a85cbaad
   
   protected AndroidEditor(Base base, String path, EditorState state, 
                           Mode mode) throws EditorException {
@@ -196,16 +191,12 @@
     fragmentItem = new JCheckBoxMenuItem("App");
     wallpaperItem = new JCheckBoxMenuItem("Wallpaper");
     watchfaceItem = new JCheckBoxMenuItem("Watch Face");
-<<<<<<< HEAD
     vrMenu = new JMenu("VR");
     cardBoardItem = new JCheckBoxMenuItem("CARDBOARD");
     dayDreamItem = new JCheckBoxMenuItem("DAYDREAM");
     vrMenu.add(cardBoardItem);
     vrMenu.add(dayDreamItem);
-=======
-    vrItem = new JCheckBoxMenuItem("VR");
-    arItem = new JCheckBoxMenuItem("AR");
->>>>>>> a85cbaad
+    arItem = new JCheckBoxMenuItem("AR");    
 
     fragmentItem.addActionListener(new ActionListener() {
       @Override
@@ -213,13 +204,9 @@
         fragmentItem.setState(true);
         wallpaperItem.setState(false);
         watchfaceItem.setSelected(false);
-<<<<<<< HEAD
         cardBoardItem.setSelected(false);
         dayDreamItem.setSelected(false);
-=======
-        vrItem.setSelected(false);
         arItem.setSelected(false);
->>>>>>> a85cbaad
         setAppComponent(AndroidBuild.APP);
       }
     });
@@ -229,13 +216,9 @@
         fragmentItem.setState(false);
         wallpaperItem.setState(true);
         watchfaceItem.setSelected(false);
-<<<<<<< HEAD
         cardBoardItem.setSelected(false);
         dayDreamItem.setSelected(false);
-=======
-        vrItem.setSelected(false);
         arItem.setSelected(false);
->>>>>>> a85cbaad
         setAppComponent(AndroidBuild.WALLPAPER);        
       }
     });
@@ -245,13 +228,9 @@
         fragmentItem.setState(false);
         wallpaperItem.setState(false);
         watchfaceItem.setSelected(true);
-<<<<<<< HEAD
         cardBoardItem.setSelected(false);
         dayDreamItem.setSelected(false);
-=======
-        vrItem.setSelected(false);
-        arItem.setSelected(false);
->>>>>>> a85cbaad
+        arItem.setSelected(false);        
         setAppComponent(AndroidBuild.WATCHFACE);        
       }
     });
@@ -261,61 +240,37 @@
         fragmentItem.setState(false);
         wallpaperItem.setState(false);
         watchfaceItem.setSelected(false);
-<<<<<<< HEAD
         cardBoardItem.setSelected(true);
         dayDreamItem.setSelected(false);
+        arItem.setSelected(false);
         setAppComponent(AndroidBuild.VR_CARDBOARD);
       }
     });
     dayDreamItem.addActionListener(new ActionListener() {
-=======
-        vrItem.setSelected(true);
-        arItem.setSelected(false);
-        setAppComponent(AndroidBuild.VR);
-      }
-    });
-    arItem.addActionListener(new ActionListener() {
->>>>>>> a85cbaad
       @Override
       public void actionPerformed(ActionEvent e) {
         fragmentItem.setState(false);
         wallpaperItem.setState(false);
         watchfaceItem.setSelected(false);
-<<<<<<< HEAD
         cardBoardItem.setSelected(false);
         dayDreamItem.setSelected(true);
-        setAppComponent(AndroidBuild.VR_DAYDREAM);
-      }
-    });
-
+        arItem.setSelected(true);
+        setAppComponent(AndroidBuild.AR);
+      }
+    });
+       
     fragmentItem.setState(false);
     wallpaperItem.setState(false);
     watchfaceItem.setSelected(false);
     cardBoardItem.setSelected(false);
     dayDreamItem.setSelected(false);
-=======
-        vrItem.setSelected(false);
-        arItem.setSelected(true);
-        setAppComponent(AndroidBuild.AR);
-      }
-    });
-       
-    fragmentItem.setState(false);
-    wallpaperItem.setState(false);
-    watchfaceItem.setSelected(false);
-    vrItem.setSelected(false);
     arItem.setSelected(false);
->>>>>>> a85cbaad
 
     androidMenu.add(fragmentItem);
     androidMenu.add(wallpaperItem);
     androidMenu.add(watchfaceItem);
-<<<<<<< HEAD
     androidMenu.add(vrMenu);
-=======
-    androidMenu.add(vrItem);
     androidMenu.add(arItem);
->>>>>>> a85cbaad
     
     androidMenu.addSeparator();
 
@@ -365,17 +320,12 @@
         settings.set("component", "wallpaper");
       } else if (appComponent == AndroidBuild.WATCHFACE) {
         settings.set("component", "watchface");
-<<<<<<< HEAD
       } else if (appComponent == AndroidBuild.VR_CARDBOARD) {
         settings.set("component", "vr_c");
       } else if (appComponent == AndroidBuild.VR_DAYDREAM) {
         settings.set("component", "vr_d");
-=======
-      } else if (appComponent == AndroidBuild.VR) {
-        settings.set("component", "vr");
       } else if (appComponent == AndroidBuild.AR) {
         settings.set("component", "ar");
->>>>>>> a85cbaad
       }
       settings.save();            
       androidMode.resetManifest(sketch, appComponent);
@@ -641,25 +591,17 @@
       } else if (component.equals("watchface")) {
         appComponent = AndroidBuild.WATCHFACE;
         watchfaceItem.setState(true);
-<<<<<<< HEAD
       } else if (component.equals("vr_c")) {
         appComponent = AndroidBuild.VR_CARDBOARD;
         cardBoardItem.setState(true);
       } else if (component.equals("vr_d")) {
         appComponent = AndroidBuild.VR_DAYDREAM;
         dayDreamItem.setState(true);
-      }
-
-=======
-      } else if (component.equals("vr")) {
-        appComponent = AndroidBuild.VR;
-        vrItem.setState(true);
-      }  else if (component.equals("ar")) {
+      } else if (component.equals("ar")) {
         appComponent = AndroidBuild.AR;
         arItem.setState(true);
       }
-      
->>>>>>> a85cbaad
+
       if (save) androidMode.initManifest(sketch, appComponent);
     } catch (IOException e) {
       System.err.println("While creating " + sketchProps + ": " + e.getMessage());
